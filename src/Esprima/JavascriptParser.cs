﻿using System;
using System.Collections.Generic;
using System.Linq;
using System.Runtime.CompilerServices;
using Esprima.Ast;

namespace Esprima
{
    public class JavaScriptParser
    {
        private static readonly HashSet<string> AssignmentOperators = new HashSet<string>
        {
            "=", "*=", "**=", "/=", "%=","+=", "-=",
            "<<=", ">>=", ">>>=", "&=", "^=", "|="
        };

        private readonly Stack<HoistingScope> _hoistingScopes = new Stack<HoistingScope>();

        private Token _lookahead;
        private Context _context;
        private Marker _startMarker;
        private Marker _lastMarker;
        private Scanner _scanner;
        private IErrorHandler _errorHandler;
        private SourceType _sourceType = SourceType.Script;
        private ParserOptions _config;
        private bool _hasLineTerminator;
        private Action<INode> _action;

        public Ast.List<Token> Tokens = new Ast.List<Token>();

        // cache frequently called funcs so we don't need to build Func<T> intances all the time
        private readonly Func<Expression> parseAssignmentExpression;
        private readonly Func<Expression> parseExponentiationExpression;
        private readonly Func<Expression> parseUnaryExpression;
        private readonly Func<Expression> parseExpression;
        private readonly Func<Node> parseNewExpression;
        private readonly Func<Expression> parsePrimaryExpression;
        private readonly Func<INode> parseGroupExpression;
        private readonly Func<Expression> parseArrayInitializer;
        private readonly Func<Expression> parseObjectInitializer;
        private readonly Func<Expression> parseBinaryExpression;
        private readonly Func<Expression> parseLeftHandSideExpression;
        private readonly Func<Expression> parseLeftHandSideExpressionAllowCall;
        private readonly Func<Statement> parseStatement;

        public JavaScriptParser(string code) : this(code, new ParserOptions())
        {
        }

        public JavaScriptParser(string code, ParserOptions options) : this(code, options, null)
        {
        }

        public JavaScriptParser(string code, ParserOptions options, Action<INode> _action)
        {
            if (code == null)
            {
                throw new ArgumentNullException(nameof(code));
            }

            if (options == null)
            {
                throw new ArgumentNullException(nameof(options));
            }

            parseAssignmentExpression = ParseAssignmentExpression;
            parseExponentiationExpression = ParseExponentiationExpression;
            parseUnaryExpression = ParseUnaryExpression;
            parseExpression = ParseExpression;
            parseNewExpression = ParseNewExpression;
            parsePrimaryExpression = ParsePrimaryExpression;
            parseGroupExpression = ParseGroupExpression;
            parseArrayInitializer = ParseArrayInitializer;
            parseObjectInitializer = ParseObjectInitializer;
            parseBinaryExpression = ParseBinaryExpression;
            parseLeftHandSideExpression = ParseLeftHandSideExpression;
            parseLeftHandSideExpressionAllowCall = ParseLeftHandSideExpressionAllowCall;
            parseStatement = ParseStatement;

            _config = options;
            this._action = _action;
            _errorHandler = _config.ErrorHandler;
            _errorHandler.Tolerant = _config.Tolerant;
            _scanner = new Scanner(code, _config);

            _sourceType = _config.SourceType;

            _context = new Context
            {
                AllowIn = true,
                AllowYield = true,
                FirstCoverInitializedNameError = null,
                IsAssignmentTarget = false,
                IsBindingElement = false,
                InFunctionBody = false,
                InIteration = false,
                InSwitch = false,
                LabelSet = new HashSet<string>(),
                Strict = (_sourceType == SourceType.Module),
            };

            _startMarker = new Marker
            {
                Index = 0,
                LineNumber = _scanner.LineNumber,
                LineStart = 0
            };

            _lastMarker = new Marker
            {
                Index = 0,
                LineNumber = _scanner.LineNumber,
                LineStart = 0
            };

            NextToken();

            _lastMarker = new Marker
            {
                Index = _scanner.Index,
                LineNumber = _scanner.LineNumber,
                LineStart = _scanner.LineStart
            };
        }

        // https://tc39.github.io/ecma262/#sec-scripts
        // https://tc39.github.io/ecma262/#sec-modules

        public Program ParseProgram(bool strict = false)
        {
            if (strict)
            {
                _context.Strict = true;
            }

            EnterHoistingScope();

            var node = CreateNode();
            var body = ParseDirectivePrologues();
            while (_startMarker.Index < _scanner.Length)
            {
                body.Push(ParseStatementListItem());
            }

            return Finalize(node, new Program(body, _sourceType, LeaveHoistingScope(), _context.Strict));
        }

        private void CollectComments()
        {
            if (!_config.Comment)
            {
                _scanner.ScanComments();
            }
            else
            {
                var comments = _scanner.ScanComments();

                if (comments.Count > 0)
                {
                    for (var i = 0; i < comments.Count; ++i)
                    {
                        var e = comments[i];
                        var node = new Comment();
                        node.Type = e.MultiLine ? CommentType.Block : CommentType.Line;
                        node.Value = _scanner.Source.Slice(e.Slice[0], e.Slice[1]);

                        if (_config.Range)
                        {
                            node.Start = e.Start;
                            node.End = e.End;
                        }

                        if (_config.Loc)
                        {
                            node.Loc = e.Loc;
                        }
                    };
                }
            }
        }

        /// <summary>
        /// From internal representation to an external structure
        /// </summary>
        private string GetTokenRaw(Token token)
        {
            return _scanner.Source.Slice(token.Start, token.End);
        }

        private Token ConvertToken(Token token)
        {
            Token t;

            t = new Token
            {
                Type = token.Type,
                Value = GetTokenRaw(token)
            };

            if (_config.Range)
            {
                t.Start = token.Start;
                t.End = token.End;
            }

            if (_config.Loc)
            {
                var start = new Position(_startMarker.LineNumber,
                                         _startMarker.Index - _startMarker.LineStart);

                var end   = new Position(_scanner.LineNumber,
                                         _scanner.Index - _scanner.LineStart);

                t.Location = t.Location.WithPosition(start, end);
            }

            if (token.RegexValue != null)
            {
                t.RegexValue = token.RegexValue;
            }

            return t;
        }

        private Token NextToken()
        {
            var token = _lookahead;

            _lastMarker.Index = _scanner.Index;
            _lastMarker.LineNumber = _scanner.LineNumber;
            _lastMarker.LineStart = _scanner.LineStart;

            CollectComments();

            _startMarker.Index = _scanner.Index;
            _startMarker.LineNumber = _scanner.LineNumber;
            _startMarker.LineStart = _scanner.LineStart;

            var next = _scanner.Lex();
            _hasLineTerminator = (token != null && next != null) ? (token.LineNumber != next.LineNumber) : false;

            if (next != null && _context.Strict && next.Type == TokenType.Identifier)
            {
                var nextValue = (string)next.Value;
                if (Scanner.IsStrictModeReservedWord(nextValue))
                {
                    next.Type = TokenType.Keyword;
                }
            }

            _lookahead = next;

            if (_config.Tokens && next.Type != TokenType.EOF)
            {
                Tokens.Add(ConvertToken(next));
            }

            return token;
        }

        private Token NextRegexToken()
        {
            CollectComments();

            var token = _scanner.ScanRegExp();

            if (_config.Tokens)
            {
                // Pop the previous token, '/' or '/='
                // This is added from the lookahead token.
                Tokens.RemoveAt(Tokens.Count - 1);

                Tokens.Add(ConvertToken(token));
            }

            // Prime the next lookahead.
            _lookahead = token;
            NextToken();

            return token;
        }

        [MethodImpl(MethodImplOptions.AggressiveInlining)]
        private MetaNode CreateNode()
        {
            return new MetaNode(_startMarker.Index, _startMarker.LineNumber,_startMarker.Index - _startMarker.LineStart);
        }

        [MethodImpl(MethodImplOptions.AggressiveInlining)]
        private static MetaNode StartNode(Token token)
        {
            return new MetaNode(token.Start, token.LineNumber, token.Start - token.LineStart);
        }

        private T Finalize<T>(MetaNode meta, T node) where T : INode
        {
            if (_config.Range)
            {
                node.Range = new Range(meta.Index, _lastMarker.Index);
            }

            if (_config.Loc)
            {
                var start = new Position(meta.Line, meta.Column);
                var end   = new Position(_lastMarker.LineNumber,
                                         _lastMarker.Index - _lastMarker.LineStart);

                node.Location = new Location(start, end, _errorHandler.Source);
            }

            _action?.Invoke(node);

            return node;
        }

        /// <summary>
        /// Expect the next token to match the specified punctuator.
        /// If not, an exception will be thrown.
        [MethodImpl(MethodImplOptions.AggressiveInlining)]
        private void Expect(string value)
        {
            Token token = NextToken();
            if (token.Type != TokenType.Punctuator || !value.Equals(token.Value))
            {
                ThrowUnexpectedToken(token);
            }
        }

        /// <summary>
        /// Quietly expect a comma when in tolerant mode, otherwise delegates to Expect().
        /// </summary>
        private void ExpectCommaSeparator()
        {
            if (_config.Tolerant)
            {
                var token = _lookahead;
                if (token.Type == TokenType.Punctuator && ",".Equals(token.Value))
                {
                    NextToken();
                }
                else if (token.Type == TokenType.Punctuator && ";".Equals(token.Value))
                {
                    NextToken();
                    TolerateUnexpectedToken(token);
                }
                else
                {
                    TolerateUnexpectedToken(token, Messages.UnexpectedToken);
                }
            }
            else
            {
                Expect(",");
            }
        }

        /// <summary>
        /// Expect the next token to match the specified keyword.
        /// If not, an exception will be thrown.
        /// </summary>
        [MethodImpl(MethodImplOptions.AggressiveInlining)]
        private void ExpectKeyword(string keyword)
        {
            Token token = NextToken();
            if (token.Type != TokenType.Keyword || !keyword.Equals(token.Value))
            {
                ThrowUnexpectedToken(token);
            }
        }

        /// <summary>
        /// Return true if the next token matches the specified punctuator.
        /// </summary>
        [MethodImpl(MethodImplOptions.AggressiveInlining)]
        private bool Match(string value)
        {
            return _lookahead.Type == TokenType.Punctuator && value.Equals(_lookahead.Value);
        }

        /// <summary>
        /// Return true if the next token matches the specified keyword
        /// </summary>
        [MethodImpl(MethodImplOptions.AggressiveInlining)]
        private bool MatchKeyword(string keyword)
        {
            return _lookahead.Type == TokenType.Keyword && keyword.Equals(_lookahead.Value);
        }

        // Return true if the next token matches the specified contextual keyword
        // (where an identifier is sometimes a keyword depending on the context)

        [MethodImpl(MethodImplOptions.AggressiveInlining)]
        private bool MatchContextualKeyword(string keyword)
        {
            return _lookahead.Type == TokenType.Identifier && keyword.Equals(_lookahead.Value);
        }

        // Return true if the next token is an assignment operator

        [MethodImpl(MethodImplOptions.AggressiveInlining)]
        private bool MatchAssign()
        {
            if (_lookahead.Type != TokenType.Punctuator)
            {
                return false;
            }
            var op = (string)_lookahead.Value;

            return AssignmentOperators.Contains(op);
        }

        // Cover grammar support.
        //
        // When an assignment expression position starts with an left parenthesis, the determination of the type
        // of the syntax is to be deferred arbitrarily long until the end of the parentheses pair (plus a lookahead)
        // or the first comma. This situation also defers the determination of all the expressions nested in the pair.
        //
        // There are three productions that can be parsed in a parentheses pair that needs to be determined
        // after the outermost pair is closed. They are:
        //
        //   1. AssignmentExpression
        //   2. BindingElements
        //   3. AssignmentTargets
        //
        // In order to avoid exponential backtracking, we use two flags to denote if the production can be
        // binding element or assignment target.
        //
        // The three productions have the relationship:
        //
        //   BindingElements ⊆ AssignmentTargets ⊆ AssignmentExpression
        //
        // with a single exception that CoverInitializedName when used directly in an Expression, generates
        // an early error. Therefore, we need the third state, firstCoverInitializedNameError, to track the
        // first usage of CoverInitializedName and report it when we reached the end of the parentheses pair.
        //
        // isolateCoverGrammar function runs the given parser function with a new cover grammar context, and it does not
        // effect the current flags. This means the production the parser parses is only used as an expression. Therefore
        // the CoverInitializedName check is conducted.
        //
        // inheritCoverGrammar function runs the given parse function with a new cover grammar context, and it propagates
        // the flags outside of the parser. This means the production the parser parses is used as a part of a potential
        // pattern. The CoverInitializedName check is deferred.

        private T IsolateCoverGrammar<T>(Func<T> parseFunction)
        {
            var previousIsBindingElement = _context.IsBindingElement;
            var previousIsAssignmentTarget = _context.IsAssignmentTarget;
            var previousFirstCoverInitializedNameError = _context.FirstCoverInitializedNameError;

            _context.IsBindingElement = true;
            _context.IsAssignmentTarget = true;
            _context.FirstCoverInitializedNameError = null;

            T result = parseFunction();
            if (_context.FirstCoverInitializedNameError != null)
            {
                ThrowUnexpectedToken(_context.FirstCoverInitializedNameError);
            }

            _context.IsBindingElement = previousIsBindingElement;
            _context.IsAssignmentTarget = previousIsAssignmentTarget;
            _context.FirstCoverInitializedNameError = previousFirstCoverInitializedNameError;

            return result;
        }

        private T InheritCoverGrammar<T>(Func<T> parseFunction) where T : class, INode
        {
            var previousIsBindingElement = _context.IsBindingElement;
            var previousIsAssignmentTarget = _context.IsAssignmentTarget;
            var previousFirstCoverInitializedNameError = _context.FirstCoverInitializedNameError;

            _context.IsBindingElement = true;
            _context.IsAssignmentTarget = true;
            _context.FirstCoverInitializedNameError = null;

            T result = parseFunction();

            _context.IsBindingElement = _context.IsBindingElement && previousIsBindingElement;
            _context.IsAssignmentTarget = _context.IsAssignmentTarget && previousIsAssignmentTarget;
            _context.FirstCoverInitializedNameError = previousFirstCoverInitializedNameError ?? _context.FirstCoverInitializedNameError;

            return result;
        }

        private void ConsumeSemicolon()
        {
            if (Match(";"))
            {
                NextToken();
            }
            else if (!_hasLineTerminator)
            {
                if (_lookahead.Type != TokenType.EOF && !Match("}"))
                {
                    ThrowUnexpectedToken(_lookahead);
                }

                _lastMarker.Index = _startMarker.Index;
                _lastMarker.LineNumber = _startMarker.LineNumber;
                _lastMarker.LineStart = _startMarker.LineStart;
            }

        }

        // https://tc39.github.io/ecma262/#sec-primary-expression

        private Expression ParsePrimaryExpression()
        {
            var node = CreateNode();

            Expression expr = null;
            Token token = null;
            string raw;

            TokenType type = _lookahead.Type;
            switch (_lookahead.Type)
            {

                case TokenType.Identifier:
                    if (_sourceType == SourceType.Module && "await".Equals(_lookahead.Value))
                    {
                        TolerateUnexpectedToken(_lookahead);
                    }
                    expr = Finalize(node, new Identifier((string)NextToken().Value));
                    break;
                case TokenType.StringLiteral:
                    if (_context.Strict && _lookahead.Octal)
                    {
                        TolerateUnexpectedToken(_lookahead, Messages.StrictOctalLiteral);
                    }

                    _context.IsAssignmentTarget = false;
                    _context.IsBindingElement = false;
                    token = NextToken();
                    raw = GetTokenRaw(token);
                    expr = Finalize(node, new Literal((string)token.Value, raw));
                    break;
                case TokenType.NumericLiteral:

                    if (_context.Strict && _lookahead.Octal)
                    {
                        TolerateUnexpectedToken(_lookahead, Messages.StrictOctalLiteral);
                    }

                    _context.IsAssignmentTarget = false;
                    _context.IsBindingElement = false;
                    token = NextToken();
                    raw = GetTokenRaw(token);
                    expr = Finalize(node, new Literal(token.NumericValue, raw));
                    break;
                case TokenType.BooleanLiteral:

                    _context.IsAssignmentTarget = false;
                    _context.IsBindingElement = false;
                    token = NextToken();
                    token.BooleanValue = ("true".Equals(token.Value));
                    raw = GetTokenRaw(token);
                    expr = Finalize(node, new Literal(token.BooleanValue, raw));
                    break;
                case TokenType.NullLiteral:

                    _context.IsAssignmentTarget = false;
                    _context.IsBindingElement = false;
                    token = NextToken();
                    token.Value = null;
                    raw = GetTokenRaw(token);
                    expr = Finalize(node, new Literal(raw));
                    break;
                case TokenType.Template:

                    expr = ParseTemplateLiteral();
                    break;
                case TokenType.Punctuator:

                    switch ((string)_lookahead.Value)
                    {
                        case "(":
                            _context.IsBindingElement = false;
                            expr = InheritCoverGrammar(parseGroupExpression).As<Expression>();
                            break;
                        case "[":
                            expr = InheritCoverGrammar(parseArrayInitializer);
                            break;
                        case "{":
                            expr = InheritCoverGrammar(parseObjectInitializer);
                            break;
                        case "/":
                        case "/=":
                            _context.IsAssignmentTarget = false;
                            _context.IsBindingElement = false;
                            _scanner.Index = _startMarker.Index;
                            token = NextRegexToken();
                            raw = GetTokenRaw(token);
                            expr = Finalize(node, new Literal(token.RegexValue.Pattern, token.RegexValue.Flags, token.Value, raw));
                            break;
                        default:
                            ThrowUnexpectedToken(NextToken());
                            break;
                    }
                    break;
                case TokenType.Keyword:

                    if (!_context.Strict && _context.AllowYield && MatchKeyword("yield"))
                    {
                        expr = ParseIdentifierName();
                    }
                    else if (!_context.Strict && MatchKeyword("let"))
                    {
                        expr = Finalize(node, new Identifier((string)NextToken().Value));
                    }
                    else
                    {
                        _context.IsAssignmentTarget = false;
                        _context.IsBindingElement = false;
                        if (MatchKeyword("function"))
                        {
                            expr = ParseFunctionExpression();
                        }
                        else if (MatchKeyword("this"))
                        {
                            NextToken();
                            expr = Finalize(node, new ThisExpression());
                        }
                        else if (MatchKeyword("class"))
                        {
                            expr = ParseClassExpression();
                        }
                        else
                        {
                            ThrowUnexpectedToken(NextToken());
                        }
                    }
                    break;
                default:
                    ThrowUnexpectedToken(NextToken());
                    break;
            }

            return expr;
        }


        /// <summary>
        /// Return true if provided expression is LeftHandSideExpression
        /// </summary>
        /// <param name="expr"></param>
        /// <returns></returns>
        private bool IsLeftHandSide(Expression expr)
        {
            return expr.Type == Nodes.Identifier || expr.Type == Nodes.MemberExpression;
        }

        // https://tc39.github.io/ecma262/#sec-array-initializer

        private SpreadElement ParseSpreadElement()
        {
            var node = CreateNode();
            Expect("...");
            var arg = InheritCoverGrammar(parseAssignmentExpression);
            return Finalize(node, new SpreadElement(arg));
        }

        private ArrayExpression ParseArrayInitializer()
        {
            var node = CreateNode();
            var elements = new Ast.List<ArrayExpressionElement>();

            Expect("[");

            while (!Match("]"))
            {
                if (Match(","))
                {
                    NextToken();
                    elements.Add(null);
                }
                else if (Match("..."))
                {
                    var element = ParseSpreadElement();
                    if (!Match("]"))
                    {
                        _context.IsAssignmentTarget = false;
                        _context.IsBindingElement = false;
                        Expect(",");
                    }
                    elements.Add(element);
                }
                else
                {
                    elements.Add(InheritCoverGrammar(parseAssignmentExpression));

                    if (!Match("]"))
                    {
                        Expect(",");
                    }
                }
            }

            Expect("]");

            return Finalize(node, new ArrayExpression(elements));
        }

        // https://tc39.github.io/ecma262/#sec-object-initializer

        private BlockStatement ParsePropertyMethod(ParsedParameters parameters)
        {
            _context.IsAssignmentTarget = false;
            _context.IsBindingElement = false;

            var previousStrict = _context.Strict;
            var body = IsolateCoverGrammar(ParseFunctionSourceElements);
            if (_context.Strict && parameters.FirstRestricted != null)
            {
                TolerateUnexpectedToken(parameters.FirstRestricted, parameters.Message);
            }
            if (_context.Strict && parameters.Stricted != null)
            {
                TolerateUnexpectedToken(parameters.Stricted, parameters.Message);
            }
            _context.Strict = previousStrict;

            return body;
        }

        private FunctionExpression ParsePropertyMethodFunction()
        {
            EnterHoistingScope();

            var isGenerator = false;
            var node = CreateNode();

            var previousAllowYield = _context.AllowYield;
            _context.AllowYield = false;
            var parameters = ParseFormalParameters();
            var method = ParsePropertyMethod(parameters);
            _context.AllowYield = previousAllowYield;

            return Finalize(node, new FunctionExpression(null, parameters.Parameters, method, isGenerator, LeaveHoistingScope(), _context.Strict));
        }

        private Expression ParseObjectPropertyKey()
        {
            var node = CreateNode();
            var token = NextToken();

            Expression key = null;
            switch (token.Type)
            {
                case TokenType.StringLiteral:
                    var raw = GetTokenRaw(token);
                    key = Finalize(node, new Literal((string)token.Value, raw));
                    break;
                case TokenType.NumericLiteral:
                    if (_context.Strict && token.Octal)
                    {
                        TolerateUnexpectedToken(token, Messages.StrictOctalLiteral);
                    }
                    raw = GetTokenRaw(token);
                    key = Finalize(node, new Literal(token.NumericValue, raw));
                    break;

                case TokenType.Identifier:
                case TokenType.BooleanLiteral:
                case TokenType.NullLiteral:
                case TokenType.Keyword:
                    key = Finalize(node, new Identifier((string)token.Value));
                    break;

                case TokenType.Punctuator:
                    if ("[".Equals(token.Value))
                    {
                        key = IsolateCoverGrammar(parseAssignmentExpression);
                        Expect("]");
                    }
                    else
                    {
                        ThrowUnexpectedToken(token);
                    }
                    break;

                default:
                    ThrowUnexpectedToken(token);
                    break;
            }

            return key;
        }

        private static bool IsPropertyKey(INode key, string value)
        {
            if (key.Type == Nodes.Identifier)
            {
                return value.Equals(key.As<Identifier>().Name);
            }
            else if(key.Type == Nodes.Literal)
            {
                return value.Equals(key.As<Literal>().StringValue);
            }

            return false;
        }

        private Property ParseObjectProperty(Token hasProto)
        {
            var node = CreateNode();
            Token token = _lookahead;

            Expression key = null;
            PropertyValue value = null;

            PropertyKind kind;
            var computed = false;
            var method = false;
            var shorthand = false;

            if (token.Type == TokenType.Identifier)
            {
                NextToken();
                key = Finalize(node, new Identifier((string)token.Value));
            }
            else if (Match("*"))
            {
                NextToken();
            }
            else
            {
                computed = Match("[");
                key = ParseObjectPropertyKey();
            }

            var lookaheadPropertyKey = QualifiedPropertyName(_lookahead);
            if (token.Type == TokenType.Identifier && "get".Equals(token.Value) && lookaheadPropertyKey)
            {
                kind = PropertyKind.Get;
                computed = Match("[");
                key = ParseObjectPropertyKey();
                _context.AllowYield = false;
                value = ParseGetterMethod();

            }
            else if (token.Type == TokenType.Identifier && "set".Equals(token.Value) && lookaheadPropertyKey)
            {
                kind = PropertyKind.Set;
                computed = Match("[");
                key = ParseObjectPropertyKey();
                value = ParseSetterMethod();
            }
            else if (token.Type == TokenType.Punctuator && "*".Equals(token.Value) && lookaheadPropertyKey)
            {
                kind = PropertyKind.Init;
                computed = Match("[");
                key = ParseObjectPropertyKey();
                value = ParseGeneratorMethod();
                method = true;

            }
            else
            {
                if (key == null)
                {
                    ThrowUnexpectedToken(_lookahead);
                }

                kind = PropertyKind.Init;
                if (Match(":"))
                {
                    if (!computed && IsPropertyKey(key, "__proto__"))
                    {
                        if (hasProto.Value != null)
                        {
                            TolerateError(Messages.DuplicateProtoProperty);
                        }
                        hasProto.Value = "true";
                        hasProto.BooleanValue = true;
                    }
                    NextToken();
                    value = InheritCoverGrammar(parseAssignmentExpression);

                }
                else if (Match("("))
                {
                    value = ParsePropertyMethodFunction();
                    method = true;

                }
                else if (token.Type == TokenType.Identifier)
                {
                    var id = (Identifier)key;
                    if (Match("="))
                    {
                        _context.FirstCoverInitializedNameError = _lookahead;
                        NextToken();
                        shorthand = true;
                        var init = IsolateCoverGrammar(parseAssignmentExpression);
                        value = Finalize(node, new AssignmentPattern(id, init));
                    }
                    else
                    {
                        shorthand = true;
                        value = id;
                    }
                }
                else
                {
                    ThrowUnexpectedToken(NextToken());
                }
            }

            return Finalize(node, new Property(kind, key, computed, value, method, shorthand));
        }

        private ObjectExpression ParseObjectInitializer()
        {
            var node = CreateNode();

            var properties = new Ast.List<Property>();
            var hasProto = RentToken();
            hasProto.Value = "false";
            hasProto.BooleanValue = false;

            Expect("{");

            while (!Match("}"))
            {
                Property property = ParseObjectProperty(hasProto);
                properties.Add(property);

                if (!Match("}"))
                {
                    ExpectCommaSeparator();
                }
            }

            Expect("}");

            ReturnToken(hasProto);

            return Finalize(node, new ObjectExpression(properties));
        }

        private Token cacheToken;

        private Token RentToken()
        {
            if (cacheToken != null)
            {
                cacheToken.Clear();
                return cacheToken;
            }
            return new Token();
        }

        private void ReturnToken(Token t)
        {
            cacheToken = t;
        }

        // https://tc39.github.io/ecma262/#sec-template-literals

        private TemplateElement ParseTemplateHead()
        {
            //assert(_lookahead.head, 'Template literal must start with a template head');

            var node = CreateNode();
            var token = NextToken();
            var value = new TemplateElement.TemplateElementValue
            {
                Raw = token.RawTemplate,
                Cooked = (string)token.Value
            };

            return Finalize(node, new TemplateElement(value, token.Tail));
        }

        private TemplateElement ParseTemplateElement()
        {
            if (_lookahead.Type != TokenType.Template)
            {
                ThrowUnexpectedToken();
            }

            var node = CreateNode();
            var token = NextToken();
            var value = new TemplateElement.TemplateElementValue
            {
                Raw = token.RawTemplate,
                Cooked = (string)token.Value
            };

            return Finalize(node, new TemplateElement(value, token.Tail));
        }

        private TemplateLiteral ParseTemplateLiteral()
        {
            var node = CreateNode();

            var expressions = new Ast.List<Expression>();
            var quasis = new Ast.List<TemplateElement>();

            var quasi = ParseTemplateHead();
            quasis.Add(quasi);
            while (!quasi.Tail)
            {
                expressions.Add(ParseExpression());
                quasi = ParseTemplateElement();
                quasis.Add(quasi);
            }

            return Finalize(node, new TemplateLiteral(quasis, expressions));
        }

        // https://tc39.github.io/ecma262/#sec-grouping-operator

        private INode ReinterpretExpressionAsPattern(INode expr)
        {
            // In esprima this method mutates the expression that is passed as a parameter.
            // Because the type property is mutated we need to change the behavior to cloning
            // it instead. As a matter of fact the callers need to replace the actual value that
            // was sent by the returned one.

            INode node = expr;

            switch (expr.Type)
            {
                case Nodes.Identifier:
                case Nodes.MemberExpression:
                case Nodes.RestElement:
                case Nodes.AssignmentPattern:
                    break;
                case Nodes.SpreadElement:
                    var newArgument = ReinterpretExpressionAsPattern(expr.As<SpreadElement>().Argument);
                    node = new RestElement(newArgument.As<Expression>());
                    node.Range = expr.Range;
                    node.Location = _config.Loc ? expr.Location : default;

                    break;
                case Nodes.ArrayExpression:
                    var elements = new Ast.List<ArrayPatternElement>();

                    foreach (var element in expr.As<ArrayExpression>().Elements)
                    {
                        if (element != null)
                        {
                            elements.Add(ReinterpretExpressionAsPattern(element).As<ArrayPatternElement>());
                        }
                        else
                        {
                            // Add the 'null' value
                            elements.Add(null);
                        }
                    }

                    node = new ArrayPattern(elements);
                    node.Range = expr.Range;
                    node.Location = _config.Loc ? expr.Location : default;

                    break;
                case Nodes.ObjectExpression:
                    var properties = new Ast.List<Property>();

                    foreach (var property in (expr.As<ObjectExpression>()).Properties)
                    {
                        property.Value = ReinterpretExpressionAsPattern(property.Value).As<PropertyValue>();
                        properties.Add(property);
                    }
                    node = new ObjectPattern(properties);
                    node.Range = expr.Range;
                    node.Location = _config.Loc ? expr.Location : default;

                    break;
                case Nodes.AssignmentExpression:
                    var assignmentExpression = expr.As<AssignmentExpression>();
                    node = new AssignmentPattern(assignmentExpression.Left, assignmentExpression.Right);
                    node.Range = expr.Range;
                    node.Location = _config.Loc ? expr.Location : default;

                    break;
                default:
                    // Allow other node type for tolerant parsing.
                    break;
            }

            return node;
        }

        private INode ParseGroupExpression()
        {
            INode expr;

            Expect("(");
            if (Match(")"))
            {
                NextToken();
                if (!Match("=>"))
                {
                    Expect("=>");
                }
                expr = ArrowParameterPlaceHolder.Empty;
            }
            else
            {
                var startToken = _lookahead;
                var parameters = new Ast.List<Token>();
                if (Match("..."))
                {
                    var rest = ParseRestElement(ref parameters);
                    Expect(")");
                    if (!Match("=>"))
                    {
                        Expect("=>");
                    }
                    expr = new ArrowParameterPlaceHolder(new Ast.List<INode>(1) { rest });
                }
                else
                {
                    var arrow = false;
                    _context.IsBindingElement = true;
                    expr = InheritCoverGrammar(parseAssignmentExpression);

                    if (Match(","))
                    {
                        var expressions = new Ast.List<Expression>();

                        _context.IsAssignmentTarget = false;
                        expressions.Add(expr.As<Expression>());
                        while (_startMarker.Index < _scanner.Length)
                        {
                            if (!Match(","))
                            {
                                break;
                            }
                            NextToken();

                            if (Match("..."))
                            {
                                if (!_context.IsBindingElement)
                                {
                                    ThrowUnexpectedToken(_lookahead);
                                }
                                expressions.Add(ParseRestElement(ref parameters).As<Expression>());
                                Expect(")");
                                if (!Match("=>"))
                                {
                                    Expect("=>");
                                }
                                _context.IsBindingElement = false;
                                var reinterpretedExpressions = new Ast.List<Expression>();
                                foreach (var expression in expressions)
                                {
                                    reinterpretedExpressions.Add(ReinterpretExpressionAsPattern(expression).As<Expression>());
                                }
                                expressions = reinterpretedExpressions;
                                arrow = true;
                                expr = new ArrowParameterPlaceHolder(expressions.Select(e => (INode) e));
                            }
                            else
                            {
                                expressions.Add(InheritCoverGrammar(parseAssignmentExpression));
                            }
                            if (arrow)
                            {
                                break;
                            }
                        }
                        if (!arrow)
                        {
                            expr = Finalize(StartNode(startToken), new SequenceExpression(expressions));
                        }
                    }

                    if (!arrow)
                    {
                        Expect(")");
                        if (Match("=>"))
                        {
                            if (expr.Type == Nodes.Identifier && ((Identifier)expr).Name == "yield")
                            {
                                arrow = true;
                                expr = new ArrowParameterPlaceHolder(new Ast.List<INode>(1) { expr });
                            }
                            if (!arrow)
                            {
                                if (!_context.IsBindingElement)
                                {
                                    ThrowUnexpectedToken(_lookahead);
                                }

                                if (expr.Type == Nodes.SequenceExpression)
                                {
                                    var sequenceExpression = expr.As<SequenceExpression>();
                                    var reinterpretedExpressions = new Ast.List<Expression>();
                                    foreach (var expression in sequenceExpression.Expressions)
                                    {
                                        reinterpretedExpressions.Add(ReinterpretExpressionAsPattern(expression).As<Expression>());
                                    }
                                    sequenceExpression.Expressions = reinterpretedExpressions;
                                }
                                else
                                {
                                    expr = ReinterpretExpressionAsPattern(expr);
                                }

                                if (expr.Type == Nodes.SequenceExpression)
                                {
                                    expr = new ArrowParameterPlaceHolder(expr.As<SequenceExpression>().Expressions.Select(e => (INode) e));
                                }
                                else
                                {
                                    expr = new ArrowParameterPlaceHolder(new Ast.List<INode>(1) { expr });
                                }

                            }
                        }
                        _context.IsBindingElement = false;
                    }
                }
            }

            return expr;
        }

        // https://tc39.github.io/ecma262/#sec-left-hand-side-expressions

        private Ast.List<ArgumentListElement> ParseArguments()
        {
            var args = new Ast.List<ArgumentListElement>();

            Expect("(");

            if (!Match(")"))
            {
                while (true)
                {
                    var expr = Match("...")
                        ? (Expression)ParseSpreadElement()
                        : IsolateCoverGrammar(parseAssignmentExpression);

                    args.Add(expr);
                    if (Match(")"))
                    {
                        break;
                    }
                    ExpectCommaSeparator();
                }
            }

            Expect(")");

            return args;
        }

        private static bool IsIdentifierName(Token token)
        {
            return token.Type == TokenType.Identifier ||
                token.Type == TokenType.Keyword ||
                token.Type == TokenType.BooleanLiteral ||
                token.Type == TokenType.NullLiteral;
        }

        private Identifier ParseIdentifierName()
        {
            var node = CreateNode();

            Token token = NextToken();

            if (!IsIdentifierName(token))
            {
                ThrowUnexpectedToken(token);
            }

            return Finalize(node, new Identifier((string)token.Value));
        }

        private Node ParseNewExpression()
        {
            var node = CreateNode();
            var id = ParseIdentifierName();

            // assert(id.name == 'new', 'New expression must start with `new`');

            Node expr = null;

            if (Match("."))
            {
                NextToken();
                if (_lookahead.Type == TokenType.Identifier && _context.InFunctionBody && "target".Equals(_lookahead.Value))
                {
                    var property = ParseIdentifierName();
                    expr = new MetaProperty(id, property);
                }
                else
                {
                    ThrowUnexpectedToken(_lookahead);
                }
            }
            else
            {
                var callee = IsolateCoverGrammar(parseLeftHandSideExpression);
                var args = Match("(") ? ParseArguments() : new Ast.List<ArgumentListElement>();
                expr = new NewExpression(callee, args);
                _context.IsAssignmentTarget = false;
                _context.IsBindingElement = false;
            }

            return Finalize(node, expr);
        }

        private Expression ParseLeftHandSideExpressionAllowCall()
        {
            var startToken = _lookahead;
            var previousAllowIn = _context.AllowIn;
            _context.AllowIn = true;

            Expression expr;
            if (MatchKeyword("super") && _context.InFunctionBody)
            {
                var node = CreateNode();
                NextToken();
                expr = Finalize(node, new Super()).As<Expression>();
                if (!Match("(") && !Match(".") && !Match("["))
                {
                    ThrowUnexpectedToken(_lookahead);
                }
            }
            else
            {
                expr = MatchKeyword("new") ? InheritCoverGrammar(parseNewExpression).As<Expression>() : InheritCoverGrammar(parsePrimaryExpression);
            }

            while (true)
            {
                if (Match("."))
                {
                    _context.IsBindingElement = false;
                    _context.IsAssignmentTarget = true;
                    Expect(".");
                    var property = ParseIdentifierName();
                    expr = Finalize(StartNode(startToken), new StaticMemberExpression(expr, property));

                }
                else if (Match("("))
                {
                    _context.IsBindingElement = false;
                    _context.IsAssignmentTarget = false;
                    var args = ParseArguments();
                    expr = Finalize(StartNode(startToken), new CallExpression(expr, args));

                }
                else if (Match("["))
                {
                    _context.IsBindingElement = false;
                    _context.IsAssignmentTarget = true;
                    Expect("[");
                    var property = IsolateCoverGrammar(parseExpression);
                    Expect("]");
                    expr = Finalize(StartNode(startToken), new ComputedMemberExpression(expr, property));

                }
                else if (_lookahead.Type == TokenType.Template && _lookahead.Head)
                {
                    var quasi = ParseTemplateLiteral();
                    expr = Finalize(StartNode(startToken), new TaggedTemplateExpression(expr, quasi));

                }
                else
                {
                    break;
                }
            }
            _context.AllowIn = previousAllowIn;

            return expr;
        }

        private Super ParseSuper()
        {
            var node = CreateNode();

            ExpectKeyword("super");
            if (!Match("[") && !Match("."))
            {
                ThrowUnexpectedToken(_lookahead);
            }

            return Finalize(node, new Super());
        }

        private Expression ParseLeftHandSideExpression()
        {
            //assert(_context.AllowIn, 'callee of new expression always allow in keyword.');

            var node = StartNode(_lookahead);
            var expr = (MatchKeyword("super") && _context.InFunctionBody)
                ? (Expression)ParseSuper()
                : MatchKeyword("new")
                    ? (Expression)InheritCoverGrammar(parseNewExpression)
                    : InheritCoverGrammar(parsePrimaryExpression);

            while (true)
            {
                if (Match("["))
                {
                    _context.IsBindingElement = false;
                    _context.IsAssignmentTarget = true;
                    Expect("[");
                    var property = IsolateCoverGrammar(parseExpression);
                    Expect("]");
                    expr = Finalize(node, new ComputedMemberExpression(expr, property));

                }
                else if (Match("."))
                {
                    _context.IsBindingElement = false;
                    _context.IsAssignmentTarget = true;
                    Expect(".");
                    var property = ParseIdentifierName();
                    expr = Finalize(node, new StaticMemberExpression(expr, property));

                }
                else if (_lookahead.Type == TokenType.Template && _lookahead.Head)
                {
                    var quasi = ParseTemplateLiteral();
                    expr = Finalize(node, new TaggedTemplateExpression(expr, quasi));

                }
                else
                {
                    break;
                }
            }

            return expr;
        }

        // https://tc39.github.io/ecma262/#sec-update-expressions

        private Expression ParseUpdateExpression()
        {
            Expression expr;
            var startToken = _lookahead;

            if (Match("++") || this.Match("--"))
            {
                var node = StartNode(startToken);
                var token = NextToken();
                expr = InheritCoverGrammar(parseUnaryExpression);
                if (_context.Strict && expr.Type == Nodes.Identifier && Scanner.IsRestrictedWord(expr.As<Identifier>().Name))
                {
                    TolerateError(Messages.StrictLHSPrefix);
                }
                if (!_context.IsAssignmentTarget)
                {
                    TolerateError(Messages.InvalidLHSInAssignment);
                }
                var prefix = true;
                expr = Finalize(node, new UpdateExpression((string)token.Value, expr, prefix));
                _context.IsAssignmentTarget = false;
                _context.IsBindingElement = false;
            }
            else
            {
                expr = InheritCoverGrammar(parseLeftHandSideExpressionAllowCall);
                if (!_hasLineTerminator && _lookahead.Type == TokenType.Punctuator)
                {
                    if (Match("++") || Match("--"))
                    {
                        if (_context.Strict && expr.Type == Nodes.Identifier && Scanner.IsRestrictedWord(expr.As<Identifier>().Name))
                        {
                            TolerateError(Messages.StrictLHSPostfix);
                        }
                        if (!_context.IsAssignmentTarget)
                        {
                            TolerateError(Messages.InvalidLHSInAssignment);
                        }
                        _context.IsAssignmentTarget = false;
                        _context.IsBindingElement = false;
                        var op = NextToken().Value;
                        var prefix = false;
                        expr = Finalize(StartNode(startToken), new UpdateExpression((string)op, expr, prefix));
                    }
                }
            }

            return expr;
        }

        // https://tc39.github.io/ecma262/#sec-unary-operators

        private Expression ParseUnaryExpression()
        {
            Expression expr;

            if (Match("+") || Match("-") || Match("~") || Match("!") ||
                MatchKeyword("delete") || MatchKeyword("void") || MatchKeyword("typeof"))
            {
                var node = StartNode(_lookahead);
                var token = NextToken();
                expr = InheritCoverGrammar(parseUnaryExpression);
                expr = Finalize(node, new UnaryExpression((string)token.Value, expr));
                var unaryExpr = expr.As<UnaryExpression>();
                if (_context.Strict && unaryExpr.Operator == UnaryOperator.Delete && unaryExpr.Argument.Type == Nodes.Identifier)
                {
                    TolerateError(Messages.StrictDelete);
                }
                _context.IsAssignmentTarget = false;
                _context.IsBindingElement = false;

            }
            else
            {
                expr = ParseUpdateExpression();
            }

            return expr;
        }

        private Expression ParseExponentiationExpression()
        {
            var startToken = _lookahead;

            var expr = InheritCoverGrammar(parseUnaryExpression);
            if (expr.Type != Nodes.UnaryExpression && Match("**"))
            {
                NextToken();
                _context.IsAssignmentTarget = false;
                _context.IsBindingElement = false;
                var left = expr;
                var right = IsolateCoverGrammar(parseExponentiationExpression);
                expr = Finalize(StartNode(startToken), new BinaryExpression("**", left, right));
            }

            return expr;
        }

        // https://tc39.github.io/ecma262/#sec-exp-operator
        // https://tc39.github.io/ecma262/#sec-multiplicative-operators
        // https://tc39.github.io/ecma262/#sec-additive-operators
        // https://tc39.github.io/ecma262/#sec-bitwise-shift-operators
        // https://tc39.github.io/ecma262/#sec-relational-operators
        // https://tc39.github.io/ecma262/#sec-equality-operators
        // https://tc39.github.io/ecma262/#sec-binary-bitwise-operators
        // https://tc39.github.io/ecma262/#sec-binary-logical-operators

        private int BinaryPrecedence(Token token)
        {

            int prec = 0;
            var op = token.Value;

            if (token.Type == TokenType.Punctuator)
            {

                switch ((string)op)
                {
                    case ")":
                    case ";":
                    case ",":
                    case "=":
                    case "]":
                        prec = 0;
                        break;

                    case "||":
                        prec = 1;
                        break;

                    case "&&":
                        prec = 2;
                        break;

                    case "|":
                        prec = 3;
                        break;

                    case "^":
                        prec = 4;
                        break;

                    case "&":
                        prec = 5;
                        break;

                    case "==":
                    case "!=":
                    case "===":
                    case "!==":
                        prec = 6;
                        break;

                    case "<":
                    case ">":
                    case "<=":
                    case ">=":
                        prec = 7;
                        break;

                    case "<<":
                    case ">>":
                    case ">>>":
                        prec = 8;
                        break;

                    case "+":
                    case "-":
                        prec = 9;
                        break;

                    case "*":
                    case "/":
                    case "%":
                        prec = 11;
                        break;

                    default:
                        prec = 0;
                        break;
                }
            }
            else if (token.Type == TokenType.Keyword)
            {
                prec = ("instanceof".Equals(op) || (_context.AllowIn && "in".Equals(op))) ? 7 : 0;
            }

            return prec;
        }

        private Expression ParseBinaryExpression()
        {
            var startToken = _lookahead;

            var expr = InheritCoverGrammar(parseExponentiationExpression);

            var token = _lookahead;
            var prec = BinaryPrecedence(token);
            if (prec > 0)
            {
                NextToken();

                token.Precedence = prec;
                _context.IsAssignmentTarget = false;
                _context.IsBindingElement = false;

                var markers = new Stack<Token>(new[] { startToken, _lookahead });
                var left = expr;
                var right = IsolateCoverGrammar(parseExponentiationExpression);

                var stack = new Ast.List<object> { left, token, right };
                while (true)
                {
                    prec = BinaryPrecedence(_lookahead);
                    if (prec <= 0)
                    {
                        break;
                    }

                    // Reduce: make a binary expression from the three topmost entries.
                    while ((stack.Count > 2) && (prec <= BinaryPrecedence((Token)stack[stack.Count - 2])))
                    {
                        right = (Expression)stack.Pop();
                        var op = ((Token)stack.Pop()).Value;
                        left = (Expression)stack.Pop();
                        expr = new BinaryExpression((string)op, left, right);

                        markers.Pop();
                        var node = StartNode(markers.Peek());
                        stack.Push(Finalize(node, new BinaryExpression((string)op, left, right)));
                    }

                    // Shift.
                    token = NextToken();
                    token.Precedence = prec;
                    stack.Push(token);
                    markers.Push(_lookahead);
                    stack.Push(IsolateCoverGrammar(parseExponentiationExpression));
                }

                // Final reduce to clean-up the stack.
                var i = stack.Count - 1;
                expr = (Expression)stack[i];
                markers.Pop();
                while (i > 1)
                {
                    var node = StartNode(markers.Pop());
                    expr = Finalize(node, new BinaryExpression((string)((Token)stack[i - 1]).Value, (Expression)stack[i - 2], expr));
                    i -= 2;
                }
            }

            return expr;
        }


        // https://tc39.github.io/ecma262/#sec-conditional-operator

        private Expression ParseConditionalExpression()
        {
            var startToken = _lookahead;

            var expr = InheritCoverGrammar(parseBinaryExpression);
            if (Match("?"))
            {
                NextToken();

                var previousAllowIn = _context.AllowIn;
                _context.AllowIn = true;
                var consequent = IsolateCoverGrammar(parseAssignmentExpression);
                _context.AllowIn = previousAllowIn;

                Expect(":");
                var alternate = IsolateCoverGrammar(parseAssignmentExpression);

                expr = Finalize(StartNode(startToken), new ConditionalExpression(expr, consequent, alternate));
                _context.IsAssignmentTarget = false;
                _context.IsBindingElement = false;
            }

            return expr;
        }

        // https://tc39.github.io/ecma262/#sec-assignment-operators

        private void CheckPatternParam(ParsedParameters options, INode param)
        {
            switch (param.Type)
            {
                case Nodes.Identifier:
                    ValidateParam(options, param, param.As<Identifier>().Name);
                    break;
                case Nodes.RestElement:
                    CheckPatternParam(options, param.As<RestElement>().Argument);
                    break;
                case Nodes.AssignmentPattern:
                    CheckPatternParam(options, param.As<AssignmentPattern>().Left);
                    break;
                case Nodes.ArrayPattern:
                    foreach (var element in param.As<ArrayPattern>().Elements)
                    {
                        if (element != null)
                        {
                            CheckPatternParam(options, element);
                        }
                    }
                    break;
                case Nodes.YieldExpression:
                    break;
                default:
                    //assert(param.type == Nodes.ObjectPattern, 'Invalid type');
                    foreach (var property in param.As<ObjectPattern>().Properties)
                    {
                        CheckPatternParam(options, property.Value);
                    }
                    break;
            }
        }

        private ParsedParameters ReinterpretAsCoverFormalsList(INode expr)
        {
            var parameters = new Ast.List<INode>(1) { expr };

            switch (expr.Type)
            {
                case Nodes.Identifier:
                    break;
                case Nodes.ArrowParameterPlaceHolder:
                    parameters = new Ast.List<INode>(expr.As<ArrowParameterPlaceHolder>().Params);
                    break;
                default:
                    return null;
            }

            var options = new ParsedParameters();

            for (var i = 0; i < parameters.Count; ++i)
            {
                var param = parameters[i];
                if (param.Type == Nodes.AssignmentPattern)
                {
                    var assignment = param.As<AssignmentPattern>();
                    if (assignment.Right.Type == Nodes.YieldExpression)
                    {
                        var yieldExpression = assignment.Right.As<YieldExpression>();
                        if (yieldExpression.Argument != null)
                        {
                            ThrowUnexpectedToken(_lookahead);
                        }

                        assignment.Right = new Identifier("yield")
                        {
                            Location = _config.Loc ? assignment.Right.Location : default,
                            Range = assignment.Right.Range
                        };
                    }
                }
                CheckPatternParam(options, param);
                parameters[i] = param;
            }

            if (_context.Strict || !_context.AllowYield)
            {
                for (var i = 0; i < parameters.Count; ++i)
                {
                    var param = parameters[i];
                    if (param.Type == Nodes.YieldExpression)
                    {
                        ThrowUnexpectedToken(_lookahead);
                    }
                }
            }

            if (options.Message == Messages.StrictParamDupe)
            {
                var token = _context.Strict ? options.Stricted : options.FirstRestricted;
                ThrowUnexpectedToken(token, options.Message);
            }

            return new ParsedParameters
            {
                Parameters = parameters,
                Stricted = options.Stricted,
                FirstRestricted = options.FirstRestricted,
                Message = options.Message
            };
        }

        private Expression ParseAssignmentExpression()
        {
            INode expr;

            if (!_context.AllowYield && MatchKeyword("yield"))
            {
                expr = ParseYieldExpression();
            }
            else
            {
                var startToken = _lookahead;
                var token = startToken;
                expr = ParseConditionalExpression();

                if (expr.Type == Nodes.ArrowParameterPlaceHolder || Match("=>"))
                {

                    // https://tc39.github.io/ecma262/#sec-arrow-function-definitions
                    EnterHoistingScope();
                    _context.IsAssignmentTarget = false;
                    _context.IsBindingElement = false;
                    var list = ReinterpretAsCoverFormalsList(expr.As<Expression>());

                    if (list != null)
                    {
                        if (_hasLineTerminator)
                        {
                            TolerateUnexpectedToken(_lookahead);
                        }
                        _context.FirstCoverInitializedNameError = null;

                        var previousStrict = _context.Strict;
                        var previousAllowYield = _context.AllowYield;
                        _context.AllowYield = true;

                        var node = StartNode(startToken);
                        Expect("=>");
                        INode body = Match("{")
                            ? (INode)ParseFunctionSourceElements()
                            : IsolateCoverGrammar(parseAssignmentExpression);

                        var expression = body.Type != Nodes.BlockStatement;

                        if (_context.Strict && list.FirstRestricted != null)
                        {
                            ThrowUnexpectedToken(list.FirstRestricted, list.Message);
                        }
                        if (_context.Strict && list.Stricted != null)
                        {
                            TolerateUnexpectedToken(list.Stricted, list.Message);
                        }
                        expr = Finalize(node, new ArrowFunctionExpression(list.Parameters, body, expression, LeaveHoistingScope()));
                        _context.Strict = previousStrict;
                        _context.AllowYield = previousAllowYield;
                    }
                }
                else
                {

                    if (MatchAssign())
                    {
                        if (!_context.IsAssignmentTarget)
                        {
                            TolerateError(Messages.InvalidLHSInAssignment);
                        }

                        if (_context.Strict && expr.Type == Nodes.Identifier)
                        {
                            var id = expr.As<Identifier>();
                            if (Scanner.IsRestrictedWord(id.Name))
                            {
                                TolerateUnexpectedToken(token, Messages.StrictLHSAssignment);
                            }
                            if (Scanner.IsStrictModeReservedWord(id.Name))
                            {
                                TolerateUnexpectedToken(token, Messages.StrictReservedWord);
                            }
                        }

                        if (!Match("="))
                        {
                            _context.IsAssignmentTarget = false;
                            _context.IsBindingElement = false;
                        }
                        else
                        {
                            expr = ReinterpretExpressionAsPattern(expr);
                        }

                        token = NextToken();
                        var right = IsolateCoverGrammar(parseAssignmentExpression);
                        expr = Finalize(StartNode(startToken), new AssignmentExpression((string)token.Value, expr, right));
                        _context.FirstCoverInitializedNameError = null;
                    }
                }
            }

            return expr.As<Expression>();
        }

        // https://tc39.github.io/ecma262/#sec-comma-operator

        public Expression ParseExpression()
        {
            var startToken = _lookahead;
            var expr = IsolateCoverGrammar(parseAssignmentExpression);

            if (Match(","))
            {
                var expressions = new Ast.List<Expression>();
                expressions.Push(expr);
                while (_startMarker.Index < _scanner.Length)
                {
                    if (!Match(","))
                    {
                        break;
                    }
                    NextToken();
                    expressions.Push(IsolateCoverGrammar(parseAssignmentExpression));
                }

                expr = Finalize(StartNode(startToken), new SequenceExpression(expressions));
            }

            return expr;
        }

        // https://tc39.github.io/ecma262/#sec-block

        private StatementListItem ParseStatementListItem()
        {
            StatementListItem statement = null;

            _context.IsAssignmentTarget = true;
            _context.IsBindingElement = true;

            if (_lookahead.Type == TokenType.Keyword)
            {
                switch ((string)_lookahead.Value)
                {
                    case "export":
                        if (_sourceType != SourceType.Module)
                        {
                            TolerateUnexpectedToken(_lookahead, Messages.IllegalExportDeclaration);
                        }
                        statement = ParseExportDeclaration();
                        break;
                    case "import":
                        if (_sourceType != SourceType.Module)
                        {
                            TolerateUnexpectedToken(_lookahead, Messages.IllegalImportDeclaration);
                        }
                        statement = ParseImportDeclaration();
                        break;
                    case "const":
                        statement = ParseLexicalDeclaration(new DeclarationOptions { inFor = false });
                        break;
                    case "function":
                        statement = ParseFunctionDeclaration();
                        break;
                    case "class":
                        statement = ParseClassDeclaration();
                        break;
                    case "let":
                        statement = IsLexicalDeclaration() ? ParseLexicalDeclaration(new DeclarationOptions { inFor = false }) : ParseStatement();
                        break;
                    default:
                        statement = ParseStatement();
                        break;
                }
            }
            else
            {
                statement = ParseStatement();
            }

            return statement;
        }

        private BlockStatement ParseBlock()
        {
            var node = CreateNode();

            Expect("{");
            var block = new Ast.List<StatementListItem>();
            while (true)
            {
                if (Match("}"))
                {
                    break;
                }
                block.Add(ParseStatementListItem());
            }
            Expect("}");

            return Finalize(node, new BlockStatement(block));
        }

        // https://tc39.github.io/ecma262/#sec-let-and-const-declarations

        private VariableDeclarator ParseLexicalBinding(VariableDeclarationKind kind, DeclarationOptions options)
        {
            var node = CreateNode();
            var parameters = new Ast.List<Token>();
            var id = ParsePattern(ref parameters, kind);

            if (_context.Strict && id.Type == Nodes.Identifier)
            {
                if (Scanner.IsRestrictedWord((id.As<Identifier>().Name)))
                {
                    TolerateError(Messages.StrictVarName);
                }
            }

            Expression init = null;
            if (kind == VariableDeclarationKind.Const)
            {
                if (!MatchKeyword("in") && !MatchContextualKeyword("of"))
                {
                    if (Match("="))
                    {
                        NextToken();
                        init = IsolateCoverGrammar(parseAssignmentExpression);
                    }
                    else
                    {
                        ThrowError(Messages.DeclarationMissingInitializer, "const");
                    }
                }
            }
            else if ((!options.inFor && id.Type != Nodes.Identifier) || Match("="))
            {
                Expect("=");
                init = IsolateCoverGrammar(parseAssignmentExpression);
            }

            return Finalize(node, new VariableDeclarator(id, init));
        }

        private Ast.List<VariableDeclarator> ParseBindingList(VariableDeclarationKind kind, DeclarationOptions options)
        {
            var list = new Ast.List<VariableDeclarator> { ParseLexicalBinding(kind, options) };

            while (Match(","))
            {
                NextToken();
                list.Add(ParseLexicalBinding(kind, options));
            }

            return list;
        }

        private bool IsLexicalDeclaration()
        {
            var previousIndex = _scanner.Index;
            var previousLineNumber = _scanner.LineNumber;
            var previousLineStart = _scanner.LineStart;
            CollectComments();
            var next = _scanner.Lex();
            _scanner.Index = previousIndex;
            _scanner.LineNumber = previousLineNumber;
            _scanner.LineStart = previousLineStart;

            return (next.Type == TokenType.Identifier) ||
                (next.Type == TokenType.Punctuator && (string)next.Value == "[") ||
                (next.Type == TokenType.Punctuator && (string)next.Value == "{") ||
                (next.Type == TokenType.Keyword && (string)next.Value == "let") ||
                (next.Type == TokenType.Keyword && (string)next.Value == "yield");
        }

        private VariableDeclaration ParseLexicalDeclaration(DeclarationOptions options)
        {
            var node = CreateNode();
            string kindString = (string) NextToken().Value;
            var kind = ParseVariableDeclarationKind(kindString);
            //assert(kind == "let" || kind == "const", 'Lexical declaration must be either var or const');

            var declarations = ParseBindingList(kind, options);
            ConsumeSemicolon();

            return Finalize(node, new VariableDeclaration(declarations, kind));
        }

        [MethodImpl(MethodImplOptions.AggressiveInlining)]
        private VariableDeclarationKind ParseVariableDeclarationKind(string kindString)
        {
            switch (kindString)
            {
                case "const": return VariableDeclarationKind.Const;
                case "let"  : return VariableDeclarationKind.Let;
                case "var"  : return VariableDeclarationKind.Var;
                default     : throw CreateError("Unknown declaration kind '{0}'", kindString);
            }
        }

        // https://tc39.github.io/ecma262/#sec-destructuring-binding-patterns

        private RestElement ParseBindingRestElement(ref Ast.List<Token> parameters, VariableDeclarationKind? kind)
        {
            var node = CreateNode();

            Expect("...");
            var arg = ParsePattern(ref parameters, kind);

            return Finalize(node, new RestElement(arg));
        }

        private ArrayPattern ParseArrayPattern(ref Ast.List<Token> parameters, VariableDeclarationKind? kind)
        {
            var node = CreateNode();

            Expect("[");
            var elements = new Ast.List<ArrayPatternElement>();
            while (!Match("]"))
            {
                if (Match(","))
                {
                    NextToken();
                    elements.Push(null);
                }
                else
                {
                    if (Match("..."))
                    {
                        elements.Push(ParseBindingRestElement(ref parameters, kind));
                        break;
                    }
                    else
                    {
                        elements.Push(ParsePatternWithDefault(ref parameters, kind));
                    }
                    if (!Match("]"))
                    {
                        Expect(",");
                    }
                }

            }
            Expect("]");

            return Finalize(node, new ArrayPattern(elements));
        }

        private Property ParsePropertyPattern(Ast.List<Token> parameters, VariableDeclarationKind? kind)
        {
            var node = CreateNode();

            var computed = false;
            var shorthand = false;
            var method = false;

            Expression key;
            PropertyValue value;

            if (_lookahead.Type == TokenType.Identifier)
            {
                var keyToken = _lookahead;
                key = ParseVariableIdentifier();
                var init = Finalize(node, new Identifier((string)keyToken.Value));
                if (Match("="))
                {
                    parameters.Push(keyToken);
                    shorthand = true;
                    NextToken();
                    var expr = ParseAssignmentExpression();
                    value = Finalize(StartNode(keyToken), new AssignmentPattern(init, expr));
                }
                else if (!Match(":"))
                {
                    parameters.Push(keyToken);
                    shorthand = true;
                    value = init;
                }
                else
                {
                    Expect(":");
                    value = (PropertyValue)ParsePatternWithDefault(ref parameters, kind);
                }
            }
            else
            {
                computed = Match("[");
                key = ParseObjectPropertyKey();
                Expect(":");
                value = (PropertyValue)ParsePatternWithDefault(ref parameters, kind);
            }

            return Finalize(node, new Property(PropertyKind.Init, key, computed, value, method, shorthand));
        }

        private ObjectPattern ParseObjectPattern(ref Ast.List<Token> parameters, VariableDeclarationKind? kind)
        {
            var node = CreateNode();
            var properties = new Ast.List<Property>();

            Expect("{");
            while (!Match("}"))
            {
                properties.Push(ParsePropertyPattern(parameters, kind));
                if (!Match("}"))
                {
                    Expect(",");
                }
            }
            Expect("}");

            return Finalize(node, new ObjectPattern(properties));
        }

        private ArrayPatternElement ParsePattern(ref Ast.List<Token> parameters, VariableDeclarationKind? kind = null)
        {
            ArrayPatternElement pattern;

            if (Match("["))
            {
                pattern = ParseArrayPattern(ref parameters, kind);
            }
            else if (Match("{"))
            {
                pattern = ParseObjectPattern(ref parameters, kind);
            }
            else
            {
                if (MatchKeyword("let") && (kind == VariableDeclarationKind.Const || kind == VariableDeclarationKind.Let))
                {
                    TolerateUnexpectedToken(_lookahead, Messages.LetInLexicalBinding);
                }
                parameters.Push(_lookahead);
                pattern = ParseVariableIdentifier(kind);
            }

            return pattern;
        }

        private ArrayPatternElement ParsePatternWithDefault(ref Ast.List<Token> parameters, VariableDeclarationKind? kind = null)
        {
            var startToken = _lookahead;

            var pattern = ParsePattern(ref parameters, kind);
            if (Match("="))
            {
                NextToken();
                var previousAllowYield = _context.AllowYield;
                _context.AllowYield = true;
                var right = IsolateCoverGrammar(parseAssignmentExpression);
                _context.AllowYield = previousAllowYield;
                pattern = Finalize(StartNode(startToken), new AssignmentPattern(pattern, right));
            }

            return pattern;
        }

        // https://tc39.github.io/ecma262/#sec-variable-statement

        private Identifier ParseVariableIdentifier(VariableDeclarationKind? kind = null)
        {
            var node = CreateNode();

            var token = NextToken();
            if (token.Type == TokenType.Keyword && (string)token.Value == "yield")
            {
                if (_context.Strict)
                {
                    TolerateUnexpectedToken(token, Messages.StrictReservedWord);
                }
                if (!_context.AllowYield)
                {
                    ThrowUnexpectedToken(token);
                }
            }
            else if (token.Type != TokenType.Identifier)
            {
                if (_context.Strict && token.Type == TokenType.Keyword && Scanner.IsStrictModeReservedWord((string)token.Value))
                {
                    TolerateUnexpectedToken(token, Messages.StrictReservedWord);
                }
                else
                {
                    var stringValue = token.Value as string;
                    if (_context.Strict || stringValue == null || stringValue != "let" || kind != VariableDeclarationKind.Var)
                    {
                        ThrowUnexpectedToken(token);
                    }
                }
            }
            else if (_sourceType == SourceType.Module && token.Type == TokenType.Identifier && (string)token.Value == "await")
            {
                TolerateUnexpectedToken(token);
            }

            return Finalize(node, new Identifier((string)token.Value));
        }

        private VariableDeclarator ParseVariableDeclaration(DeclarationOptions options)
        {
            var node = CreateNode();

            var parameters = new Ast.List<Token>();
            var id = ParsePattern(ref parameters, VariableDeclarationKind.Var);

            if (_context.Strict && id.Type == Nodes.Identifier)
            {
                if (Scanner.IsRestrictedWord(id.As<Identifier>().Name))
                {
                    TolerateError(Messages.StrictVarName);
                }
            }

            Expression init = null;
            if (Match("="))
            {
                NextToken();
                init = IsolateCoverGrammar(parseAssignmentExpression);
            }
            else if (id.Type != Nodes.Identifier && !options.inFor)
            {
                Expect("=");
            }

            return Finalize(node, new VariableDeclarator(id, init));
        }

        private Ast.List<VariableDeclarator> ParseVariableDeclarationList(DeclarationOptions options)
        {
            var opt = new DeclarationOptions { inFor = options.inFor };

            var list = new Ast.List<VariableDeclarator>();
            list.Push(ParseVariableDeclaration(opt));
            while (Match(","))
            {
                NextToken();
                list.Push(ParseVariableDeclaration(opt));
            }

            return list;
        }

        private VariableDeclaration ParseVariableStatement()
        {
            var node = CreateNode();
            ExpectKeyword("var");
            var declarations = ParseVariableDeclarationList(new DeclarationOptions { inFor = false });
            ConsumeSemicolon();

            return Hoist(Finalize(node, new VariableDeclaration(declarations, VariableDeclarationKind.Var)));
        }

        // https://tc39.github.io/ecma262/#sec-empty-statement

        private EmptyStatement ParseEmptyStatement()
        {
            var node = CreateNode();
            Expect(";");
            return Finalize(node, new EmptyStatement());
        }

        // https://tc39.github.io/ecma262/#sec-expression-statement

        private ExpressionStatement ParseExpressionStatement()
        {
            var node = CreateNode();
            var expr = ParseExpression();
            ConsumeSemicolon();
            return Finalize(node, new ExpressionStatement(expr));
        }

        // https://tc39.github.io/ecma262/#sec-if-statement

        private IfStatement ParseIfStatement()
        {
            var node = CreateNode();
            Statement consequent;
            Statement alternate = null;

            ExpectKeyword("if");
            Expect("(");
            var test = ParseExpression();

            if (!Match(")") && _config.Tolerant)
            {
                TolerateUnexpectedToken(NextToken());
                consequent = Finalize(CreateNode(), new EmptyStatement());
            }
            else
            {
                Expect(")");
                consequent = ParseStatement();
                if (MatchKeyword("else"))
                {
                    NextToken();
                    alternate = ParseStatement();
                }
            }

            return Finalize(node, new IfStatement(test, consequent, alternate));
        }

        // https://tc39.github.io/ecma262/#sec-do-while-statement

        private DoWhileStatement ParseDoWhileStatement()
        {
            var node = CreateNode();
            ExpectKeyword("do");

            var previousInIteration = _context.InIteration;
            _context.InIteration = true;
            var body = ParseStatement();
            _context.InIteration = previousInIteration;

            ExpectKeyword("while");
            Expect("(");
            var test = ParseExpression();
            Expect(")");
            if (Match(";"))
            {
                NextToken();
            }

            return Finalize(node, new DoWhileStatement(body, test));
        }

        // https://tc39.github.io/ecma262/#sec-while-statement

        private WhileStatement ParseWhileStatement()
        {
            var node = CreateNode();
            Statement body;

            ExpectKeyword("while");
            Expect("(");
            var test = ParseExpression();

            if (!Match(")") && _config.Tolerant)
            {
                TolerateUnexpectedToken(NextToken());
                body = Finalize(CreateNode(), new EmptyStatement());
            }
            else
            {
                Expect(")");

                var previousInIteration = _context.InIteration;
                _context.InIteration = true;
                body = ParseStatement();
                _context.InIteration = previousInIteration;
            }

            return Finalize(node, new WhileStatement(test, body));
        }

        // https://tc39.github.io/ecma262/#sec-for-statement
        // https://tc39.github.io/ecma262/#sec-for-in-and-for-of-statements

        private Statement ParseForStatement()
        {
            INode init = null;
            Expression test = null;
            Expression update = null;
            var forIn = true;
            INode left = null;
            Expression right = null;

            var node = CreateNode();
            ExpectKeyword("for");
            Expect("(");

            if (Match(";"))
            {
                NextToken();
            }
            else
            {
                if (MatchKeyword("var"))
                {
                    var initNode = CreateNode();
                    NextToken();

                    var previousAllowIn = _context.AllowIn;
                    _context.AllowIn = false;
                    var declarations = ParseVariableDeclarationList(new DeclarationOptions { inFor = true });
                    _context.AllowIn = previousAllowIn;

                    if (declarations.Count == 1 && MatchKeyword("in"))
                    {
                        var decl = declarations[0];
                        if (decl.Init != null && (decl.Id.Type == Nodes.ArrayPattern || decl.Id.Type == Nodes.ObjectPattern || _context.Strict))
                        {
                            TolerateError(Messages.ForInOfLoopInitializer, "for-in");
                        }

                        left = Hoist(Finalize(initNode, new VariableDeclaration(declarations, VariableDeclarationKind.Var)));
                        NextToken();
                        right = ParseExpression();
                        init = null;
                    }
                    else if (declarations.Count == 1 && declarations[0].Init == null && MatchContextualKeyword("of"))
                    {
                        left = Hoist(Finalize(initNode, new VariableDeclaration(declarations, VariableDeclarationKind.Var)));
                        NextToken();
                        right = ParseAssignmentExpression();
                        init = null;
                        forIn = false;
                    }
                    else
                    {
                        init = Hoist(Finalize(initNode, new VariableDeclaration(declarations, VariableDeclarationKind.Var)));
                        Expect(";");
                    }
                }
                else if (MatchKeyword("const") || MatchKeyword("let"))
                {
                    var initNode = CreateNode();
                    var kindString = (string) NextToken().Value;
                    var kind = ParseVariableDeclarationKind(kindString);
                    if (!_context.Strict && (string)_lookahead.Value == "in")
                    {
                        left = Finalize(initNode, new Identifier(kindString));
                        NextToken();
                        right = ParseExpression();
                        init = null;
                    }
                    else
                    {
                        var previousAllowIn = _context.AllowIn;
                        _context.AllowIn = false;
                        var declarations = ParseBindingList(kind, new DeclarationOptions { inFor = true });
                        _context.AllowIn = previousAllowIn;

                        if (declarations.Count == 1 && declarations[0].Init == null && MatchKeyword("in"))
                        {
                            left = Hoist(Finalize(initNode, new VariableDeclaration(declarations, kind)));
                            NextToken();
                            right = ParseExpression();
                            init = null;
                        }
                        else if (declarations.Count == 1 && declarations[0].Init == null && MatchContextualKeyword("of"))
                        {
                            left = Hoist(Finalize(initNode, new VariableDeclaration(declarations, kind)));
                            NextToken();
                            right = ParseAssignmentExpression();
                            init = null;
                            forIn = false;
                        }
                        else
                        {
                            ConsumeSemicolon();
                            init = Finalize(initNode, new VariableDeclaration(declarations, kind));
                        }
                    }
                }
                else
                {
                    var initStartToken = _lookahead;
                    var previousAllowIn = _context.AllowIn;
                    _context.AllowIn = false;
                    init = InheritCoverGrammar(parseAssignmentExpression);
                    _context.AllowIn = previousAllowIn;

                    if (MatchKeyword("in"))
                    {
                        if (!_context.IsAssignmentTarget || init.Type == Nodes.AssignmentExpression)
                        {
                            TolerateError(Messages.InvalidLHSInForIn);
                        }

                        NextToken();
                        init = ReinterpretExpressionAsPattern(init);
                        left = init;
                        right = ParseExpression();
                        init = null;
                    }
                    else if (MatchContextualKeyword("of"))
                    {
                        if (!_context.IsAssignmentTarget || init.Type == Nodes.AssignmentExpression)
                        {
                            TolerateError(Messages.InvalidLHSInForLoop);
                        }

                        NextToken();
                        init = ReinterpretExpressionAsPattern(init);
                        left = init;
                        right = ParseAssignmentExpression();
                        init = null;
                        forIn = false;
                    }
                    else
                    {
                        if (Match(","))
                        {
                            var initSeq = new Ast.List<Expression>(1) {(Expression) init};
                            while (Match(","))
                            {
                                NextToken();
                                initSeq.Push(IsolateCoverGrammar(parseAssignmentExpression));
                            }
                            init = Finalize(StartNode(initStartToken), new SequenceExpression(initSeq));
                        }
                        Expect(";");
                    }
                }
            }

            if (left == null)
            {
                if (!Match(";"))
                {
                    test = ParseExpression();
                }
                Expect(";");
                if (!Match(")"))
                {
                    update = ParseExpression();
                }
            }

            Statement body;
            if (!Match(")") && _config.Tolerant)
            {
                TolerateUnexpectedToken(NextToken());
                body = Finalize(CreateNode(), new EmptyStatement());
            }
            else
            {
                Expect(")");

                var previousInIteration = _context.InIteration;
                _context.InIteration = true;
                body = IsolateCoverGrammar(parseStatement);
                _context.InIteration = previousInIteration;
            }

            return (left == null) ?
                Finalize(node, new ForStatement(init, test, update, body)) :
                forIn ? (Statement)Finalize(node, new ForInStatement(left, right, body)) :
                    Finalize(node, new ForOfStatement(left, right, body));
        }

        // https://tc39.github.io/ecma262/#sec-continue-statement

        private ContinueStatement ParseContinueStatement()
        {
            var node = CreateNode();
            ExpectKeyword("continue");

            Identifier label = null;
            if (_lookahead.Type == TokenType.Identifier && !_hasLineTerminator)
            {
                label = ParseVariableIdentifier();

                var key = '$' + label.Name;
                if (!_context.LabelSet.Contains(key))
                {
                    ThrowError(Messages.UnknownLabel, label.Name);
                }
            }

            ConsumeSemicolon();
            if (label == null && !_context.InIteration)
            {
                ThrowError(Messages.IllegalContinue);
            }

            return Finalize(node, new ContinueStatement(label));
        }

        // https://tc39.github.io/ecma262/#sec-break-statement

        private BreakStatement ParseBreakStatement()
        {
            var node = CreateNode();
            ExpectKeyword("break");

            Identifier label = null;
            if (_lookahead.Type == TokenType.Identifier && !_hasLineTerminator)
            {
                label = ParseVariableIdentifier();

                var key = '$' + label.Name;
                if (!_context.LabelSet.Contains(key))
                {
                    ThrowError(Messages.UnknownLabel, label.Name);
                }
            }

            ConsumeSemicolon();
            if (label == null && !_context.InIteration && !_context.InSwitch)
            {
                ThrowError(Messages.IllegalBreak);
            }

            return Finalize(node, new BreakStatement(label));
        }

        // https://tc39.github.io/ecma262/#sec-return-statement

        private ReturnStatement ParseReturnStatement()
        {
            if (!_context.InFunctionBody)
            {
                TolerateError(Messages.IllegalReturn);
            }

            var node = CreateNode();
            ExpectKeyword("return");

            var hasArgument = !Match(";") && !Match("}") &&
                !_hasLineTerminator && _lookahead.Type != TokenType.EOF;
            var argument = hasArgument ? ParseExpression() : null;
            ConsumeSemicolon();

            return Finalize(node, new ReturnStatement(argument));
        }

        // https://tc39.github.io/ecma262/#sec-with-statement

        private WithStatement ParseWithStatement()
        {
            if (_context.Strict)
            {
                TolerateError(Messages.StrictModeWith);
            }

            var node = CreateNode();
            ExpectKeyword("with");
            Expect("(");
            var obj = ParseExpression();
            Expect(")");
            var body = ParseStatement();

            return Finalize(node, new WithStatement(obj, body));
        }

        // https://tc39.github.io/ecma262/#sec-switch-statement

        private SwitchCase ParseSwitchCase()
        {
            var node = CreateNode();

            Expression test;
            if (MatchKeyword("default"))
            {
                NextToken();
                test = null;
            }
            else
            {
                ExpectKeyword("case");
                test = ParseExpression();
            }
            Expect(":");

            var consequent = new Ast.List<StatementListItem>();
            while (true)
            {
                if (Match("}") || MatchKeyword("default") || MatchKeyword("case"))
                {
                    break;
                }
                consequent.Push(ParseStatementListItem());
            }

            return Finalize(node, new SwitchCase(test, consequent));
        }

        private SwitchStatement ParseSwitchStatement()
        {
            var node = CreateNode();
            ExpectKeyword("switch");

            Expect("(");
            var discriminant = ParseExpression();
            Expect(")");

            var previousInSwitch = _context.InSwitch;
            _context.InSwitch = true;

            var cases = new Ast.List<SwitchCase>();
            var defaultFound = false;
            Expect("{");
            while (true)
            {
                if (Match("}"))
                {
                    break;
                }
                var clause = ParseSwitchCase();
                if (clause.Test == null)
                {
                    if (defaultFound)
                    {
                        ThrowError(Messages.MultipleDefaultsInSwitch);
                    }
                    defaultFound = true;
                }
                cases.Push(clause);
            }
            Expect("}");

            _context.InSwitch = previousInSwitch;

            return Finalize(node, new SwitchStatement(discriminant, cases));
        }

        // https://tc39.github.io/ecma262/#sec-labelled-statements

        private Statement ParseLabelledStatement()
        {
            var node = CreateNode();
            var expr = ParseExpression();

            Statement statement;
            if ((expr.Type == Nodes.Identifier) && Match(":"))
            {
                NextToken();

                var id = expr.As<Identifier>();
                var key = '$' + id.Name;
                if (_context.LabelSet.Contains(key))
                {
                    ThrowError(Messages.Redeclaration, "Label", id.Name);
                }

                _context.LabelSet.Add(key);
                var labeledBody = ParseStatement();
                _context.LabelSet.Remove(key);

                statement = new LabeledStatement(id, labeledBody);
            }
            else
            {
                ConsumeSemicolon();
                statement = new ExpressionStatement(expr);
            }

            return Finalize(node, statement);
        }

        // https://tc39.github.io/ecma262/#sec-throw-statement

        private ThrowStatement ParseThrowStatement()
        {
            var node = CreateNode();
            ExpectKeyword("throw");

            if (_hasLineTerminator)
            {
                ThrowError(Messages.NewlineAfterThrow);
            }

            var argument = ParseExpression();
            ConsumeSemicolon();

            return Finalize(node, new ThrowStatement(argument));
        }

        // https://tc39.github.io/ecma262/#sec-try-statement

        private CatchClause ParseCatchClause()
        {
            var node = CreateNode();

            ExpectKeyword("catch");

            Expect("(");
            if (Match(")"))
            {
                ThrowUnexpectedToken(_lookahead);
            }

            var parameters = new Ast.List<Token>();
            var param = ParsePattern(ref parameters);
            var paramMap = new Dictionary<string, bool>();
            for (var i = 0; i < parameters.Count; i++)
            {
                var key = '$' + (string)parameters[i].Value;
                if (paramMap.ContainsKey(key))
                {
                    TolerateError(Messages.DuplicateBinding, parameters[i].Value);
                }
                paramMap[key] = true;
            }

            if (_context.Strict && param.Type == Nodes.Identifier)
            {
                if (Scanner.IsRestrictedWord(param.As<Identifier>().Name))
                {
                    TolerateError(Messages.StrictCatchVariable);
                }
            }

            Expect(")");
            var body = ParseBlock();

            return Finalize(node, new CatchClause(param.As<ArrayPatternElement>(), body));
        }

        private BlockStatement ParseFinallyClause()
        {
            ExpectKeyword("finally");
            return ParseBlock();
        }

        private TryStatement ParseTryStatement()
        {
            var node = CreateNode();
            ExpectKeyword("try");

            var block = ParseBlock();
            var handler = MatchKeyword("catch") ? ParseCatchClause() : null;
            var finalizer = MatchKeyword("finally") ? ParseFinallyClause() : null;

            if (handler == null && finalizer == null)
            {
                ThrowError(Messages.NoCatchOrFinally);
            }

            return Finalize(node, new TryStatement(block, handler, finalizer));
        }

        // https://tc39.github.io/ecma262/#sec-debugger-statement

        private DebuggerStatement ParseDebuggerStatement()
        {
            var node = CreateNode();
            ExpectKeyword("debugger");
            ConsumeSemicolon();
            return Finalize(node, new DebuggerStatement());
        }

        // https://tc39.github.io/ecma262/#sec-ecmascript-language-statements-and-declarations

        private Statement ParseStatement()
        {
            Statement statement = null;
            switch (_lookahead.Type)
            {
                case TokenType.BooleanLiteral:
                case TokenType.NullLiteral:
                case TokenType.NumericLiteral:
                case TokenType.StringLiteral:
                case TokenType.Template:
                case TokenType.RegularExpression:
                    statement = ParseExpressionStatement();
                    break;

                case TokenType.Punctuator:
                    var value = _lookahead.Value;
                    if ((string)value == "{")
                    {
                        statement = ParseBlock();
                    }
                    else if ((string)value == "(")
                    {
                        statement = ParseExpressionStatement();
                    }
                    else if ((string)value == ";")
                    {
                        statement = ParseEmptyStatement();
                    }
                    else
                    {
                        statement = ParseExpressionStatement();
                    }
                    break;

                case TokenType.Identifier:
                    statement = ParseLabelledStatement();
                    break;

                case TokenType.Keyword:
                    switch ((string)_lookahead.Value)
                    {
                        case "break":
                            statement = ParseBreakStatement();
                            break;
                        case "continue":
                            statement = ParseContinueStatement();
                            break;
                        case "debugger":
                            statement = ParseDebuggerStatement();
                            break;
                        case "do":
                            statement = ParseDoWhileStatement();
                            break;
                        case "for":
                            statement = ParseForStatement();
                            break;
                        case "function":
                            statement = ParseFunctionDeclaration();
                            break;
                        case "if":
                            statement = ParseIfStatement();
                            break;
                        case "return":
                            statement = ParseReturnStatement();
                            break;
                        case "switch":
                            statement = ParseSwitchStatement();
                            break;
                        case "throw":
                            statement = ParseThrowStatement();
                            break;
                        case "try":
                            statement = ParseTryStatement();
                            break;
                        case "var":
                            statement = ParseVariableStatement();
                            break;
                        case "while":
                            statement = ParseWhileStatement();
                            break;
                        case "with":
                            statement = ParseWithStatement();
                            break;
                        default:
                            statement = ParseExpressionStatement();
                            break;
                    }
                    break;

                default:
                    ThrowUnexpectedToken(_lookahead);
                    break;
            }

            return statement;
        }

        // https://tc39.github.io/ecma262/#sec-function-definitions

        private BlockStatement ParseFunctionSourceElements()
        {
            var node = CreateNode();

            Expect("{");
            var body = ParseDirectivePrologues();

            var previousLabelSet = _context.LabelSet;
            var previousInIteration = _context.InIteration;
            var previousInSwitch = _context.InSwitch;
            var previousInFunctionBody = _context.InFunctionBody;

            _context.LabelSet.Clear();
            _context.InIteration = false;
            _context.InSwitch = false;
            _context.InFunctionBody = true;

            while (_startMarker.Index < _scanner.Length)
            {
                if (Match("}"))
                {
                    break;
                }
                body.Push(ParseStatementListItem());
            }

            Expect("}");

            _context.LabelSet = previousLabelSet;
            _context.InIteration = previousInIteration;
            _context.InSwitch = previousInSwitch;
            _context.InFunctionBody = previousInFunctionBody;

            return Finalize(node, new BlockStatement(body));
        }

        private void ValidateParam(ParsedParameters options, INode param, string name)
        {
            var key = '$' + name;
            if (_context.Strict)
            {
                if (Scanner.IsRestrictedWord(name))
                {
                    options.Stricted = new Token(); // Marker token
                    options.Message = Messages.StrictParamName;
                }
                if (options.ParamSetContains(key))
                {
                    options.Stricted = new Token(); // Marker token
                    options.Message = Messages.StrictParamDupe;
                }
            }
            else if (options.FirstRestricted == null)
            {
                if (Scanner.IsRestrictedWord(name))
                {
                    options.FirstRestricted = new Token(); // Marker token
                    options.Message = Messages.StrictParamName;
                }
                else if (Scanner.IsStrictModeReservedWord(name))
                {
                    options.FirstRestricted = new Token(); // Marker token
                    options.Message = Messages.StrictReservedWord;
                }
                else if (options.ParamSetContains(key))
                {
                    options.Stricted = new Token(); // Marker token
                    options.Message = Messages.StrictParamDupe;
                }
            }

            options.ParamSetAdd(key);
        }

        private void ValidateParam2(ParsedParameters options, Token param, string name)
        {
            var key = '$' + name;
            if (_context.Strict)
            {
                if (Scanner.IsRestrictedWord(name))
                {
                    options.Stricted = param;
                    options.Message = Messages.StrictParamName;
                }
                if (options.ParamSetContains(key))
                {
                    options.Stricted = param;
                    options.Message = Messages.StrictParamDupe;
                }
            }
            else if (options.FirstRestricted == null)
            {
                if (Scanner.IsRestrictedWord(name))
                {
                    options.FirstRestricted = param;
                    options.Message = Messages.StrictParamName;
                }
                else if (Scanner.IsStrictModeReservedWord(name))
                {
                    options.FirstRestricted = param;
                    options.Message = Messages.StrictReservedWord;
                }
                else if (options.ParamSetContains(key))
                {
                    options.Stricted = param;
                    options.Message = Messages.StrictParamDupe;
                }
            }

            options.ParamSetAdd(key);
        }

        private RestElement ParseRestElement(ref Ast.List<Token> parameters)
        {
            var node = CreateNode();


            Expect("...");
            var arg = ParsePattern(ref parameters);
            if (Match("="))
            {
                ThrowError(Messages.DefaultRestParameter);
            }
            if (!Match(")"))
            {
                ThrowError(Messages.ParameterAfterRestParameter);
            }

            return Finalize(node, new RestElement(arg));
        }

        private bool ParseFormalParameter(ParsedParameters options)
        {
            var parameters = new Ast.List<Token>();

            INode param = Match("...")
<<<<<<< HEAD
                ? ParseRestElement(ref parameters) 
                : ParsePatternWithDefault(ref parameters);
=======
                ? ParseRestElement(parameters)
                : ParsePatternWithDefault(parameters);
>>>>>>> a7e2362f

            for (var i = 0; i < parameters.Count; i++)
            {
                ValidateParam2(options, parameters[i], (string)parameters[i].Value);
            }
            options.Parameters.Push(param);

            return !Match(")");
        }

        private ParsedParameters ParseFormalParameters(Token firstRestricted = null)
        {
            var options = new ParsedParameters
            {
                FirstRestricted = firstRestricted
            };

            Expect("(");
            if (!Match(")"))
            {
                options.Parameters = new Ast.List<INode>();
                while (_startMarker.Index < _scanner.Length)
                {
                    if (!ParseFormalParameter(options))
                    {
                        break;
                    }
                    Expect(",");
                }
            }
            Expect(")");

            return new ParsedParameters
            {
                Parameters = options.Parameters,
                Stricted = options.Stricted,
                FirstRestricted = options.FirstRestricted,
                Message = options.Message
            };
        }

        private FunctionDeclaration ParseFunctionDeclaration(bool identifierIsOptional = false)
        {
            EnterHoistingScope();

            var node = CreateNode();
            ExpectKeyword("function");

            var isGenerator = Match("*");
            if (isGenerator)
            {
                NextToken();
            }

            string message = null;
            Identifier id = null;
            Token firstRestricted = null;

            if (!identifierIsOptional || !Match("("))
            {
                var token = _lookahead;
                id = ParseVariableIdentifier();
                if (_context.Strict)
                {
                    if (Scanner.IsRestrictedWord((string)token.Value))
                    {
                        TolerateUnexpectedToken(token, Messages.StrictFunctionName);
                    }
                }
                else
                {
                    if (Scanner.IsRestrictedWord((string)token.Value))
                    {
                        firstRestricted = token;
                        message = Messages.StrictFunctionName;
                    }
                    else if (Scanner.IsStrictModeReservedWord((string)token.Value))
                    {
                        firstRestricted = token;
                        message = Messages.StrictReservedWord;
                    }
                }
            }

            var previousAllowYield = _context.AllowYield;
            _context.AllowYield = !isGenerator;

            var formalParameters = ParseFormalParameters(firstRestricted);
            var parameters = formalParameters.Parameters;
            var stricted = formalParameters.Stricted;
            firstRestricted = formalParameters.FirstRestricted;
            if (formalParameters.Message != null)
            {
                message = formalParameters.Message;
            }

            var previousStrict = _context.Strict;
            var body = ParseFunctionSourceElements();
            if (_context.Strict && firstRestricted != null)
            {
                ThrowUnexpectedToken(firstRestricted, message);
            }
            if (_context.Strict && stricted != null)
            {
                TolerateUnexpectedToken(stricted, message);
            }

            var hasStrictDirective = _context.Strict;
            _context.Strict = previousStrict;
            _context.AllowYield = previousAllowYield;

            var functionDeclaration = Finalize(node, new FunctionDeclaration(id, parameters, body, isGenerator, LeaveHoistingScope(), hasStrictDirective));
            _hoistingScopes.Peek().FunctionDeclarations.Add(functionDeclaration);

            return functionDeclaration;
        }

        private FunctionExpression ParseFunctionExpression()
        {
            EnterHoistingScope();

            var node = CreateNode();
            ExpectKeyword("function");

            var isGenerator = Match("*");
            if (isGenerator)
            {
                NextToken();
            }

            string message = null;
            Expression id = null;
            Token firstRestricted = null;

            var previousAllowYield = _context.AllowYield;
            _context.AllowYield = !isGenerator;

            if (!Match("("))
            {
                var token = _lookahead;
                id = (!_context.Strict && !isGenerator && MatchKeyword("yield"))
                    ? ParseIdentifierName()
                    : ParseVariableIdentifier();

                if (_context.Strict)
                {
                    if (Scanner.IsRestrictedWord((string)token.Value))
                    {
                        TolerateUnexpectedToken(token, Messages.StrictFunctionName);
                    }
                }
                else
                {
                    if (Scanner.IsRestrictedWord((string)token.Value))
                    {
                        firstRestricted = token;
                        message = Messages.StrictFunctionName;
                    }
                    else if (Scanner.IsStrictModeReservedWord((string)token.Value))
                    {
                        firstRestricted = token;
                        message = Messages.StrictReservedWord;
                    }
                }
            }

            var formalParameters = ParseFormalParameters(firstRestricted);
            var parameters = formalParameters.Parameters;
            var stricted = formalParameters.Stricted;
            firstRestricted = formalParameters.FirstRestricted;
            if (formalParameters.Message != null)
            {
                message = formalParameters.Message;
            }

            var previousStrict = _context.Strict;
            var body = ParseFunctionSourceElements();
            if (_context.Strict && firstRestricted != null)
            {
                ThrowUnexpectedToken(firstRestricted, message);
            }
            if (_context.Strict && stricted != null)
            {
                TolerateUnexpectedToken(stricted, message);
            }

            var hasStrictDirective = _context.Strict;
            _context.Strict = previousStrict;
            _context.AllowYield = previousAllowYield;

            return Finalize(node, new FunctionExpression((Identifier)id, parameters, body, isGenerator, LeaveHoistingScope(), hasStrictDirective));
        }

        // https://tc39.github.io/ecma262/#sec-directive-prologues-and-the-use-strict-directive

        private ExpressionStatement ParseDirective()
        {
            var token = _lookahead;
            string directive = null;

            var node = CreateNode();
            var expr = ParseExpression();
            if (expr.Type == Nodes.Literal)
            {
                directive = GetTokenRaw(token).Slice(1, -1);
            }
            ConsumeSemicolon();

            return Finalize(node, directive != null ? new Directive(expr, directive) :
                new ExpressionStatement(expr));
        }

        private Ast.List<StatementListItem> ParseDirectivePrologues()
        {
            Token firstRestricted = null;

            var body = new Ast.List<StatementListItem>();
            while (true)
            {
                var token = _lookahead;
                if (token.Type != TokenType.StringLiteral)
                {
                    break;
                }

                var statement = ParseDirective();
                body.Push(statement);

                var directive = (statement as Directive)?.Directiv;

                if (directive == null)
                {
                    break;
                }

                if (directive == "use strict")
                {
                    _context.Strict = true;
                    if (firstRestricted != null)
                    {
                        TolerateUnexpectedToken(firstRestricted, Messages.StrictOctalLiteral);
                    }
                }
                else
                {
                    if (firstRestricted == null && token.Octal)
                    {
                        firstRestricted = token;
                    }
                }
            }

            return body;
        }

        // https://tc39.github.io/ecma262/#sec-method-definitions

        private static bool QualifiedPropertyName(Token token)
        {
            switch (token.Type)
            {
                case TokenType.Identifier:
                case TokenType.StringLiteral:
                case TokenType.BooleanLiteral:
                case TokenType.NullLiteral:
                case TokenType.NumericLiteral:
                case TokenType.Keyword:
                    return true;
                case TokenType.Punctuator:
                    return (string)token.Value == "[";
            }
            return false;
        }

        private FunctionExpression ParseGetterMethod()
        {
            EnterHoistingScope();

            var node = CreateNode();
            Expect("(");
            Expect(")");

            var isGenerator = false;
            var parameters = new ParsedParameters();

            var previousAllowYield = _context.AllowYield;
            _context.AllowYield = false;
            var method = ParsePropertyMethod(parameters);
            _context.AllowYield = previousAllowYield;

            return Finalize(node, new FunctionExpression(null, parameters.Parameters, method, isGenerator, LeaveHoistingScope(), _context.Strict));
        }

        private FunctionExpression ParseSetterMethod()
        {
            EnterHoistingScope();

            var node = CreateNode();

            var options = new ParsedParameters();

            var isGenerator = false;
            var previousAllowYield = _context.AllowYield;
            _context.AllowYield = false;

            Expect("(");
            if (Match(")"))
            {
                TolerateUnexpectedToken(_lookahead);
            }
            else
            {
                ParseFormalParameter(options);
            }
            Expect(")");

            var method = ParsePropertyMethod(options);
            _context.AllowYield = previousAllowYield;

            return Finalize(node, new FunctionExpression(null, options.Parameters, method, isGenerator, LeaveHoistingScope(), _context.Strict));
        }

        private FunctionExpression ParseGeneratorMethod()
        {
            EnterHoistingScope();

            var node = CreateNode();

            var isGenerator = true;
            var previousAllowYield = _context.AllowYield;

            _context.AllowYield = true;
            var parameters = ParseFormalParameters();
            _context.AllowYield = false;
            var method = ParsePropertyMethod(parameters);
            _context.AllowYield = previousAllowYield;

            return Finalize(node, new FunctionExpression(null, parameters.Parameters, method, isGenerator, LeaveHoistingScope(), _context.Strict));
        }

        // https://tc39.github.io/ecma262/#sec-generator-function-definitions

        private static readonly HashSet<string> PunctuatorExpressionStart = new HashSet<string>
        {
            "[", "(", "{", "+", "-", "!", "~", "++",
            "--", "/", "/="
        };

        private static readonly HashSet<string> KeywordExpressionStart = new HashSet<string>
        {
            "class", "delete", "function", "let", "new",
            "super", "this", "typeof", "void", "yield"
        };

        private bool IsStartOfExpression()
        {
            var start = true;

            if (!(_lookahead.Value is string value))
            {
                return start;
            }

            switch (_lookahead.Type)
            {
                case TokenType.Punctuator:
                    start = PunctuatorExpressionStart.Contains(value);
                    break;

                case TokenType.Keyword:
                    start = KeywordExpressionStart.Contains(value);
                    break;

                default:
                    break;
            }

            return start;
        }

        private YieldExpression ParseYieldExpression()
        {
            var node = CreateNode();
            ExpectKeyword("yield");

            Expression argument = null;
            var delegat = false;
            if (!_hasLineTerminator)
            {
                var previousAllowYield = _context.AllowYield;
                _context.AllowYield = false;
                delegat = Match("*");
                if (delegat)
                {
                    NextToken();
                    argument = ParseAssignmentExpression();
                }
                else if (IsStartOfExpression())
                {
                    argument = ParseAssignmentExpression();
                }
                _context.AllowYield = previousAllowYield;
            }

            return Finalize(node, new YieldExpression(argument, delegat));
        }

        // https://tc39.github.io/ecma262/#sec-class-definitions

        private ClassProperty ParseClassElement(HasConstructorOptions hasConstructor)
        {
            var token = _lookahead;
            var node = CreateNode();

            PropertyKind kind = PropertyKind.None;
            Expression key = null;
            FunctionExpression value = null;
            var computed = false;
            var method = false;
            var isStatic = false;

            if (Match("*"))
            {
                NextToken();
            }
            else
            {
                computed = Match("[");
                key = ParseObjectPropertyKey();
                string id;
                switch(key.Type)
                {
                    case Nodes.Identifier:
                        id = key.As<Identifier>().Name;
                        break;
                    case Nodes.Literal:
                        id = key.As<Literal>().StringValue; // "constructor"
                        break;
                    default:
                        throw new NotSupportedException();
                }

                if (id == "static" && (QualifiedPropertyName(_lookahead) || Match("*")))
                {
                    token = _lookahead;
                    isStatic = true;
                    computed = Match("[");
                    if (Match("*"))
                    {
                        NextToken();
                    }
                    else
                    {
                        key = ParseObjectPropertyKey();
                    }
                }
            }

            var lookaheadPropertyKey = QualifiedPropertyName(_lookahead);
            if (token.Type == TokenType.Identifier)
            {
                if ((string)token.Value == "get" && lookaheadPropertyKey)
                {
                    kind = PropertyKind.Get;
                    computed = Match("[");
                    key = ParseObjectPropertyKey();
                    _context.AllowYield = false;
                    value = ParseGetterMethod();
                }
                else if ((string)token.Value == "set" && lookaheadPropertyKey)
                {
                    kind = PropertyKind.Set;
                    computed = Match("[");
                    key = ParseObjectPropertyKey();
                    value = ParseSetterMethod();
                }
            }
            else if (token.Type == TokenType.Punctuator && (string)token.Value == "*" && lookaheadPropertyKey)
            {
                kind = PropertyKind.Init;
                computed = Match("[");
                key = ParseObjectPropertyKey();
                value = ParseGeneratorMethod();
                method = true;
            }

            if (kind == PropertyKind.None && key != null && Match("("))
            {
                kind = PropertyKind.Init;
                value = ParsePropertyMethodFunction();
                method = true;
            }

            if (kind == PropertyKind.None)
            {
                ThrowUnexpectedToken(_lookahead);
            }

            if (kind == PropertyKind.Init)
            {
                kind = PropertyKind.Method;
            }

            if (!computed)
            {
                if (isStatic && IsPropertyKey(key, "prototype"))
                {
                    ThrowUnexpectedToken(token, Messages.StaticPrototype);
                }
                if (!isStatic && IsPropertyKey(key, "constructor"))
                {
                    if (kind != PropertyKind.Method || !method || value.Generator)
                    {
                        ThrowUnexpectedToken(token, Messages.ConstructorSpecialMethod);
                    }
                    if (hasConstructor.Value)
                    {
                        ThrowUnexpectedToken(token, Messages.DuplicateConstructor);
                    }
                    else
                    {
                        hasConstructor.Value = true;
                    }
                    kind = PropertyKind.Constructor;
                }
            }


            return Finalize(node, new MethodDefinition(key, computed, value, kind, isStatic));
        }

        private Ast.List<ClassProperty> ParseClassElementList()
        {
            var body = new Ast.List<ClassProperty>();
            var hasConstructor = new HasConstructorOptions { Value = false };

            Expect("{");
            while (!Match("}"))
            {
                if (Match(";"))
                {
                    NextToken();
                }
                else
                {
                    body.Push(ParseClassElement(hasConstructor));
                }
            }
            Expect("}");

            return body;
        }

        private ClassBody ParseClassBody()
        {
            var node = CreateNode();
            var elementList = ParseClassElementList();

            return Finalize(node, new ClassBody(elementList));
        }

        private ClassDeclaration ParseClassDeclaration(bool identifierIsOptional = false)
        {
            var node = CreateNode();

            var previousStrict = _context.Strict;
            _context.Strict = true;
            ExpectKeyword("class");

            var id = (identifierIsOptional && (_lookahead.Type != TokenType.Identifier))
                ? null
                : ParseVariableIdentifier();

            Expression superClass = null;
            if (MatchKeyword("extends"))
            {
                NextToken();
                superClass = IsolateCoverGrammar(ParseLeftHandSideExpressionAllowCall);
            }
            var classBody = ParseClassBody();
            _context.Strict = previousStrict;

            return Finalize(node, new ClassDeclaration(id, superClass, classBody));
        }

        private ClassExpression ParseClassExpression()
        {
            var node = CreateNode();

            var previousStrict = _context.Strict;
            _context.Strict = true;
            ExpectKeyword("class");
            var id = (_lookahead.Type == TokenType.Identifier)
                ? ParseVariableIdentifier()
                : null;

            Expression superClass = null;
            if (MatchKeyword("extends"))
            {
                NextToken();
                superClass = IsolateCoverGrammar(ParseLeftHandSideExpressionAllowCall);
            }
            var classBody = ParseClassBody();
            _context.Strict = previousStrict;

            return Finalize(node, new ClassExpression(id, superClass, classBody));
        }

        // https://tc39.github.io/ecma262/#sec-imports

        private Literal ParseModuleSpecifier()
        {
            var node = CreateNode();

            if (_lookahead.Type != TokenType.StringLiteral)
            {
                ThrowError(Messages.InvalidModuleSpecifier);
            }

            var token = NextToken();
            var raw = GetTokenRaw(token);
            return Finalize(node, new Literal((string)token.Value, raw));
        }

        // import {<foo as bar>} ...;
        private ImportSpecifier ParseImportSpecifier()
        {
            var node = CreateNode();

            Identifier local, imported;

            if (_lookahead.Type == TokenType.Identifier)
            {
                imported = ParseVariableIdentifier();
                local = imported;
                if (MatchContextualKeyword("as"))
                {
                    NextToken();
                    local = ParseVariableIdentifier();
                }
            }
            else
            {
                imported = ParseIdentifierName();
                local = imported;
                if (MatchContextualKeyword("as"))
                {
                    NextToken();
                    local = ParseVariableIdentifier();
                }
                else
                {
                    ThrowUnexpectedToken(NextToken());
                }
            }

            return Finalize(node, new ImportSpecifier(local, imported));
        }

        // {foo, bar as bas}
        private Ast.List<ImportSpecifier> ParseNamedImports()
        {
            Expect("{");
            var specifiers = new Ast.List<ImportSpecifier>();
            while (!Match("}"))
            {
                specifiers.Push(ParseImportSpecifier());
                if (!Match("}"))
                {
                    Expect(",");
                }
            }
            Expect("}");

            return specifiers;
        }

        // import <foo> ...;
        private ImportDefaultSpecifier ParseImportDefaultSpecifier()
        {
            var node = CreateNode();
            var local = ParseIdentifierName();
            return Finalize(node, new ImportDefaultSpecifier(local));
        }

        // import <* as foo> ...;
        private ImportNamespaceSpecifier ParseImportNamespaceSpecifier()
        {
            var node = CreateNode();

            Expect("*");
            if (!MatchContextualKeyword("as"))
            {
                ThrowError(Messages.NoAsAfterImportNamespace);
            }
            NextToken();
            var local = ParseIdentifierName();

            return Finalize(node, new ImportNamespaceSpecifier(local));
        }

        private ImportDeclaration ParseImportDeclaration()
        {
            if (_context.InFunctionBody)
            {
                ThrowError(Messages.IllegalImportDeclaration);
            }

            var node = CreateNode();
            ExpectKeyword("import");

            Literal src;
            var specifiers = new Ast.List<ImportDeclarationSpecifier>();
            if (_lookahead.Type == TokenType.StringLiteral)
            {
                // import 'foo';
                src = ParseModuleSpecifier();
            }
            else
            {
                if (Match("{"))
                {
                    // import {bar}
                    specifiers.AddRange(ParseNamedImports());
                }
                else if (Match("*"))
                {
                    // import * as foo
                    specifiers.Push(ParseImportNamespaceSpecifier());
                }
                else if (IsIdentifierName(_lookahead) && !MatchKeyword("default"))
                {
                    // import foo
                    specifiers.Push(ParseImportDefaultSpecifier());
                    if (Match(","))
                    {
                        NextToken();
                        if (Match("*"))
                        {
                            // import foo, * as foo
                            specifiers.Push(ParseImportNamespaceSpecifier());
                        }
                        else if (Match("{"))
                        {
                            // import foo, {bar}
                            specifiers.AddRange(ParseNamedImports());
                        }
                        else
                        {
                            ThrowUnexpectedToken(_lookahead);
                        }
                    }
                }
                else
                {
                    ThrowUnexpectedToken(NextToken());
                }

                if (!MatchContextualKeyword("from"))
                {
                    var message = _lookahead.Value != null ? Messages.UnexpectedToken : Messages.MissingFromClause;
                    ThrowError(message, _lookahead.Value);
                }
                NextToken();
                src = ParseModuleSpecifier();
            }
            ConsumeSemicolon();

            return Finalize(node, new ImportDeclaration(specifiers, src));
        }

        // https://tc39.github.io/ecma262/#sec-exports

        private ExportSpecifier ParseExportSpecifier()
        {
            var node = CreateNode();

            var local = ParseIdentifierName();
            var exported = local;
            if (MatchContextualKeyword("as"))
            {
                NextToken();
                exported = ParseIdentifierName();
            }

            return Finalize(node, new ExportSpecifier(local, exported));
        }

        private StatementListItem ParseExportDeclaration()
        {
            if (_context.InFunctionBody)
            {
                ThrowError(Messages.IllegalExportDeclaration);
            }

            var node = CreateNode();
            ExpectKeyword("export");

            ExportDeclaration exportDeclaration;
            if (MatchKeyword("default"))
            {
                // export default ...
                NextToken();
                if (MatchKeyword("function"))
                {
                    // export default function foo () {}
                    // export default function () {}
                    var declaration = ParseFunctionDeclaration(true);
                    exportDeclaration = Finalize(node, new ExportDefaultDeclaration(declaration));
                }
                else if (MatchKeyword("class"))
                {
                    // export default class foo {}
                    var declaration = ParseClassDeclaration(true);
                    //var declaration = new ClassDeclaration(classExpression.Id, classExpression.SuperClass, classExpression.Body)
                    //{
                    //    Location = classExpression.Location,
                    //    Range = classExpression.Range
                    //};
                    exportDeclaration = Finalize(node, new ExportDefaultDeclaration(declaration));
                }
                else
                {
                    if (MatchContextualKeyword("from"))
                    {
                        ThrowError(Messages.UnexpectedToken, _lookahead.Value);
                    }
                    // export default {};
                    // export default [];
                    // export default (1 + 2);
                    var declaration = Match("{") ? ParseObjectInitializer() :
                        Match("[") ? ParseArrayInitializer() : ParseAssignmentExpression();
                    ConsumeSemicolon();
                    exportDeclaration = Finalize(node, new ExportDefaultDeclaration(declaration));
                }

            }
            else if (Match("*"))
            {
                // export * from 'foo';
                NextToken();
                if (!MatchContextualKeyword("from"))
                {
                    var message = _lookahead.Value != null ? Messages.UnexpectedToken : Messages.MissingFromClause;
                    ThrowError(message, _lookahead.Value);
                }
                NextToken();
                var src = ParseModuleSpecifier();
                ConsumeSemicolon();
                exportDeclaration = Finalize(node, new ExportAllDeclaration(src));

            }
            else if (_lookahead.Type == TokenType.Keyword)
            {
                // export var f = 1;
                StatementListItem declaration = null;
                switch ((string)_lookahead.Value)
                {
                    case "let":
                    case "const":
                        declaration = ParseLexicalDeclaration(new DeclarationOptions { inFor = false });
                        break;
                    case "var":
                    case "class":
                    case "function":
                        declaration = ParseStatementListItem();
                        break;
                    default:
                        ThrowUnexpectedToken(_lookahead);
                        break;
                }
                exportDeclaration = Finalize(node, new ExportNamedDeclaration(declaration, new Ast.List<ExportSpecifier>(), null));

            }
            else
            {
                var specifiers = new Ast.List<ExportSpecifier>();
                Literal source = null;
                var isExportFromIdentifier = false;

                Expect("{");
                while (!Match("}"))
                {
                    isExportFromIdentifier = isExportFromIdentifier || MatchKeyword("default");
                    specifiers.Push(ParseExportSpecifier());
                    if (!Match("}"))
                    {
                        Expect(",");
                    }
                }
                Expect("}");

                if (MatchContextualKeyword("from"))
                {
                    // export {default} from 'foo';
                    // export {foo} from 'foo';
                    NextToken();
                    source = ParseModuleSpecifier();
                    ConsumeSemicolon();
                }
                else if (isExportFromIdentifier)
                {
                    // export {default}; // missing fromClause
                    var message = _lookahead.Value != null ? Messages.UnexpectedToken : Messages.MissingFromClause;
                    ThrowError(message, _lookahead.Value);
                }
                else
                {
                    // export {foo};
                    ConsumeSemicolon();
                }
                exportDeclaration = Finalize(node, new ExportNamedDeclaration(null, specifiers, source));
            }

            return exportDeclaration;
        }

        private void ThrowError(string messageFormat, params object[] values)
        {
            throw CreateError(messageFormat, values);
        }

        private ParserException CreateError(string messageFormat, params object[] values)
        {
            string msg = string.Format(messageFormat, values);

            int index = _lastMarker.Index;
            int line = _lastMarker.LineNumber;
            int column = _lastMarker.Index - _lastMarker.LineStart + 1;
            return _errorHandler.CreateError(index, line, column, msg);
        }

        private void TolerateError(string messageFormat, params object[] values)
        {
            string msg = string.Format(messageFormat, values);

            int index = _lastMarker.Index;
            int line = _lastMarker.LineNumber;
            int column = _lastMarker.Index - _lastMarker.LineStart + 1;
            _errorHandler.TolerateError(index, line, column, msg);
        }

        private ParserException UnexpectedTokenError(Token token, string message = null)
        {
            var msg = message ?? Messages.UnexpectedToken;
            string value;

            if (token != null)
            {
                if (message == null)
                {
                    msg = (token.Type == TokenType.EOF) ? Messages.UnexpectedEOS :
                        (token.Type == TokenType.Identifier) ? Messages.UnexpectedIdentifier :
                            (token.Type == TokenType.NumericLiteral) ? Messages.UnexpectedNumber :
                                (token.Type == TokenType.StringLiteral) ? Messages.UnexpectedString :
                                    (token.Type == TokenType.Template) ? Messages.UnexpectedTemplate :
                                        Messages.UnexpectedToken;

                    if (token.Type == TokenType.Keyword)
                    {
                        if (Scanner.IsFutureReservedWord((string)token.Value))
                        {
                            msg = Messages.UnexpectedReserved;
                        }
                        else if (_context.Strict && Scanner.IsStrictModeReservedWord((string)token.Value))
                        {
                            msg = Messages.StrictReservedWord;
                        }
                    }
                }

                value = (token.Type == TokenType.Template) ? token.RawTemplate : Convert.ToString(token.Value);
            }
            else
            {
                value = "ILLEGAL";
            }

            msg = String.Format(msg, value);

            if (token != null && token.LineNumber > 0)
            {
                var index = token.Start;
                var line = token.LineNumber;
                var column = token.Start - _lastMarker.LineStart + 1;
                return _errorHandler.CreateError(index, line, column, msg);
            }
            else
            {
                var index = _lastMarker.Index;
                var line = _lastMarker.LineNumber;
                var column = index - _lastMarker.LineStart + 1;
                return _errorHandler.CreateError(index, line, column, msg);
            }
        }

        private void ThrowUnexpectedToken(Token token = null, string message = null)
        {
            throw UnexpectedTokenError(token, message);
        }

        private void TolerateUnexpectedToken(Token token, string message = null)
        {
            _errorHandler.Tolerate(UnexpectedTokenError(token, message));
        }

        private class ParsedParameters
        {
            private HashSet<string> paramSet = null;
            public Token FirstRestricted;
            public string Message;
            public Ast.List<INode> Parameters = new Ast.List<INode>();
            public Token Stricted;

            public bool ParamSetContains(string key)
            {
                return paramSet != null && paramSet.Contains(key);
            }

            public void ParamSetAdd(string key)
            {
                (paramSet = paramSet ?? new HashSet<string>()).Add(key);
            }
        }

        private class DeclarationOptions
        {
            public bool inFor { get; set; }
        }

        public class HasConstructorOptions
        {
            public bool Value { get; set; }
        }

        private void EnterHoistingScope()
        {
            _hoistingScopes.Push(new HoistingScope());
        }

        private HoistingScope LeaveHoistingScope()
        {
            return _hoistingScopes.Pop();
        }

        private VariableDeclaration Hoist(VariableDeclaration variableDeclaration)
        {
            if (variableDeclaration.Kind == VariableDeclarationKind.Var)
            {
                _hoistingScopes.Peek().VariableDeclarations.Add(variableDeclaration);
            }

            return variableDeclaration;
        }
    }
}<|MERGE_RESOLUTION|>--- conflicted
+++ resolved
@@ -3191,13 +3191,8 @@
             var parameters = new Ast.List<Token>();
 
             INode param = Match("...")
-<<<<<<< HEAD
                 ? ParseRestElement(ref parameters) 
                 : ParsePatternWithDefault(ref parameters);
-=======
-                ? ParseRestElement(parameters)
-                : ParsePatternWithDefault(parameters);
->>>>>>> a7e2362f
 
             for (var i = 0; i < parameters.Count; i++)
             {
